--- conflicted
+++ resolved
@@ -1,28 +1,17 @@
 import sys
-<<<<<<< HEAD
-=======
 import logging
 
 logging.basicConfig(level=logging.DEBUG,
                     format="\n\033[1m%(levelname)s -- %(module)s:%(lineno)d:%(funcName)s\033[0m\n%(message)s")
->>>>>>> bd16928c
 
 try:
     from . import minivect
 except ImportError:
-<<<<<<< HEAD
-    print >>sys.stderr, "Did you forget to update submodule minivect?"
-    print >>sys.stderr, "Run 'git submodule init' followed by 'git submodule update'"
-    raise
-
-from . import _numba_types
-=======
     print logging.error("Did you forget to update submodule minivect?")
     print logging.error("Run 'git submodule init' followed by 'git submodule update'")
     raise
 
-import _numba_types
->>>>>>> bd16928c
+from . import _numba_types
 from ._numba_types import *
 
 __all__ = _numba_types.__all__