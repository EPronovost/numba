--- conflicted
+++ resolved
@@ -1867,7 +1867,6 @@
         for s in UNICODE_EXAMPLES + [''] + extras + cpython + sigma:
             self.assertEqual(pyfunc(s), cfunc(s), msg=msg.format(s))
 
-<<<<<<< HEAD
     def test_isnumeric(self):
         def pyfunc(x):
             return x.isnumeric()
@@ -1878,24 +1877,11 @@
                    '0123456789a', '\U00010401', '\U00010427', '\U00010429',
                    '\U0001044E', '\U0001F40D', '\U0001F46F', '\U00011065',
                    '\U0001D7F6', '\U00011066', '\U000104A0', '\U0001F107']
-=======
-    def test_isdecimal(self):
-        def pyfunc(x):
-            return x.isdecimal()
-
-        cfunc = njit(pyfunc)
-        # https://github.com/python/cpython/blob/1d4b6ba19466aba0eb91c4ba01ba509acf18c723/Lib/test/test_unicode.py#L646-L662    # noqa: E501
-        cpython = ['', 'a', '0', '\u2460', '\xbc', '\u0660', '0123456789',
-                   '0123456789a', '\U00010401', '\U00010427', '\U00010429',
-                   '\U0001044E', '\U0001F40D', '\U0001F46F', '\U00011065',
-                   '\U0001F107', '\U0001D7F6', '\U00011066', '\U000104A0']
->>>>>>> 95bd8da5
         # https://github.com/python/cpython/blob/1d4b6ba19466aba0eb91c4ba01ba509acf18c723/Lib/test/test_unicode.py#L742-L749    # noqa: E501
         cpython_extras = ['\uD800', '\uDFFF', '\uD800\uD800', '\uDFFF\uDFFF',
                           'a\uD800b\uDFFF', 'a\uDFFFb\uD800', 'a\uD800b\uDFFFa',
                           'a\uDFFFb\uD800a']
 
-<<<<<<< HEAD
         msg = 'Results of "{}".isnumeric() must be equal'
         for s in UNICODE_EXAMPLES + [''] + cpython + cpython_extras:
             self.assertEqual(pyfunc(s), cfunc(s), msg=msg.format(s))
@@ -1916,9 +1902,25 @@
                           'a\uD800b\uDFFFa', 'a\uDFFFb\uD800a']
 
         msg = 'Results of "{}".isdigit() must be equal'
-=======
+        for s in UNICODE_EXAMPLES + [''] + cpython + cpython_extras:
+            self.assertEqual(pyfunc(s), cfunc(s), msg=msg.format(s))
+
+    def test_isdecimal(self):
+        def pyfunc(x):
+            return x.isdecimal()
+
+        cfunc = njit(pyfunc)
+        # https://github.com/python/cpython/blob/1d4b6ba19466aba0eb91c4ba01ba509acf18c723/Lib/test/test_unicode.py#L646-L662    # noqa: E501
+        cpython = ['', 'a', '0', '\u2460', '\xbc', '\u0660', '0123456789',
+                   '0123456789a', '\U00010401', '\U00010427', '\U00010429',
+                   '\U0001044E', '\U0001F40D', '\U0001F46F', '\U00011065',
+                   '\U0001F107', '\U0001D7F6', '\U00011066', '\U000104A0']
+        # https://github.com/python/cpython/blob/1d4b6ba19466aba0eb91c4ba01ba509acf18c723/Lib/test/test_unicode.py#L742-L749    # noqa: E501
+        cpython_extras = ['\uD800', '\uDFFF', '\uD800\uD800', '\uDFFF\uDFFF',
+                          'a\uD800b\uDFFF', 'a\uDFFFb\uD800', 'a\uD800b\uDFFFa',
+                          'a\uDFFFb\uD800a']
+
         msg = 'Results of "{}".isdecimal() must be equal'
->>>>>>> 95bd8da5
         for s in UNICODE_EXAMPLES + [''] + cpython + cpython_extras:
             self.assertEqual(pyfunc(s), cfunc(s), msg=msg.format(s))
 
