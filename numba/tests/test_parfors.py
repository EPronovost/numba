#
# Copyright (c) 2017 Intel Corporation
# SPDX-License-Identifier: BSD-2-Clause
#

from __future__ import print_function, division, absolute_import

from math import sqrt
import numbers
import re
import sys
import platform
import types as pytypes
import warnings
from functools import reduce
import numpy as np
from numpy.random import randn

import numba
from numba import unittest_support as unittest
from .support import TestCase
from numba import njit, prange, stencil, inline_closurecall
from numba import compiler, typing
from numba.targets import cpu
from numba import types
from numba.targets.registry import cpu_target
from numba import config
from numba.annotations import type_annotations
from numba.ir_utils import (find_callname, guard, build_definitions,
                            get_definition, is_getitem, is_setitem,
                            index_var_of_get_setitem)
from numba import ir
from numba.unsafe.ndarray import empty_inferred as unsafe_empty
from numba.compiler import compile_isolated, Flags
from numba.bytecode import ByteCodeIter
from .support import tag, override_env_config
from .matmul_usecase import needs_blas
from .test_linalg import needs_lapack

# for decorating tests, marking that Windows with Python 2.7 is not supported
_windows_py27 = (sys.platform.startswith('win32') and
                 sys.version_info[:2] == (2, 7))
_32bit = sys.maxsize <= 2 ** 32
_reason = 'parfors not supported'
skip_unsupported = unittest.skipIf(_32bit or _windows_py27, _reason)
test_disabled = unittest.skipIf(True, 'Test disabled')
_lnx_reason = 'linux only test'
linux_only = unittest.skipIf(not sys.platform.startswith('linux'), _lnx_reason)
x86_only = unittest.skipIf(platform.machine() not in ('i386', 'x86_64'), 'x86 only test')

class TestParforsBase(TestCase):
    """
    Base class for testing parfors.
    Provides functions for compilation and three way comparison between
    python functions, njit'd functions and parfor njit'd functions.
    """

    def __init__(self, *args):
        # flags for njit()
        self.cflags = Flags()
        self.cflags.set('nrt')

        # flags for njit(parallel=True)
        self.pflags = Flags()
        self.pflags.set('auto_parallel', cpu.ParallelOptions(True))
        self.pflags.set('nrt')

        # flags for njit(parallel=True, fastmath=True)
        self.fast_pflags = Flags()
        self.fast_pflags.set('auto_parallel', cpu.ParallelOptions(True))
        self.fast_pflags.set('nrt')
        self.fast_pflags.set('fastmath')
        super(TestParforsBase, self).__init__(*args)

    def _compile_this(self, func, sig, flags):
        return compile_isolated(func, sig, flags=flags)

    def compile_parallel(self, func, sig):
        return self._compile_this(func, sig, flags=self.pflags)

    def compile_parallel_fastmath(self, func, sig):
        return self._compile_this(func, sig, flags=self.fast_pflags)

    def compile_njit(self, func, sig):
        return self._compile_this(func, sig, flags=self.cflags)

    def compile_all(self, pyfunc, *args, **kwargs):
        sig = tuple([numba.typeof(x) for x in args])

        # compile the prange injected function
        cpfunc = self.compile_parallel(pyfunc, sig)

        # compile a standard njit of the original function
        cfunc = self.compile_njit(pyfunc, sig)

        return cfunc, cpfunc

    def check_parfors_vs_others(self, pyfunc, cfunc, cpfunc, *args, **kwargs):
        """
        Checks python, njit and parfor impls produce the same result.

        Arguments:
            pyfunc - the python function to test
            cfunc - CompilerResult from njit of pyfunc
            cpfunc - CompilerResult from njit(parallel=True) of pyfunc
            args - arguments for the function being tested
        Keyword Arguments:
            scheduler_type - 'signed', 'unsigned' or None, default is None.
                           Supply in cases where the presence of a specific
                           scheduler is to be asserted.
            fastmath_pcres - a fastmath parallel compile result, if supplied
                             will be run to make sure the result is correct
            Remaining kwargs are passed to np.testing.assert_almost_equal
        """
        scheduler_type = kwargs.pop('scheduler_type', None)
        check_fastmath = kwargs.pop('check_fastmath', None)
        fastmath_pcres = kwargs.pop('fastmath_pcres', None)

        def copy_args(*args):
            if not args:
                return tuple()
            new_args = []
            for x in args:
                if isinstance(x, np.ndarray):
                    new_args.append(x.copy('k'))
                elif isinstance(x, np.number):
                    new_args.append(x.copy())
                elif isinstance(x, numbers.Number):
                    new_args.append(x)
                else:
                    raise ValueError('Unsupported argument type encountered')
            return tuple(new_args)

        # python result
        py_expected = pyfunc(*copy_args(*args))

        # njit result
        njit_output = cfunc.entry_point(*copy_args(*args))

        # parfor result
        parfor_output = cpfunc.entry_point(*copy_args(*args))

        np.testing.assert_almost_equal(njit_output, py_expected, **kwargs)
        np.testing.assert_almost_equal(parfor_output, py_expected, **kwargs)

        self.assertEqual(type(njit_output), type(parfor_output))

        self.check_scheduling(cpfunc, scheduler_type)

        # if requested check fastmath variant
        if fastmath_pcres is not None:
            parfor_fastmath_output = fastmath_pcres.entry_point(*copy_args(*args))
            np.testing.assert_almost_equal(parfor_fastmath_output, py_expected,
                                           **kwargs)


    def check_scheduling(self, cres, scheduler_type):
        # make sure parfor set up scheduling
        scheduler_str = '@do_scheduling'
        if scheduler_type is not None:
            if scheduler_type in ['signed', 'unsigned']:
                scheduler_str += '_' + scheduler_type
            else:
                msg = "Unknown scheduler_type specified: %s"
                raise ValueError(msg % scheduler_type)

        self.assertIn(scheduler_str, cres.library.get_llvm_str())

    def _filter_mod(self, mod, magicstr, checkstr=None):
        """ helper function to filter out modules by name"""
        filt = [x for x in mod if magicstr in x.name]
        if checkstr is not None:
            for x in filt:
                assert checkstr in str(x)
        return filt

    def _get_gufunc_modules(self, cres, magicstr, checkstr=None):
        """ gets the gufunc LLVM Modules"""
        _modules = [x for x in cres.library._codegen._engine._ee._modules]
        return self._filter_mod(_modules, magicstr, checkstr=checkstr)

    def _get_gufunc_info(self, cres, fn):
        """ helper for gufunc IR/asm generation"""
        # get the gufunc modules
        magicstr = '__numba_parfor_gufunc'
        gufunc_mods = self._get_gufunc_modules(cres, magicstr)
        x = dict()
        for mod in gufunc_mods:
            x[mod.name] = fn(mod)
        return x

    def _get_gufunc_ir(self, cres):
        """
        Returns the IR of the gufuncs used as parfor kernels
        as a dict mapping the gufunc name to its IR.

        Arguments:
         cres - a CompileResult from `njit(parallel=True, ...)`
        """
        return self._get_gufunc_info(cres, str)

    def _get_gufunc_asm(self, cres):
        """
        Returns the assembly of the gufuncs used as parfor kernels
        as a dict mapping the gufunc name to its assembly.

        Arguments:
         cres - a CompileResult from `njit(parallel=True, ...)`
        """
        tm = cres.library._codegen._tm
        def emit_asm(mod):
            return str(tm.emit_assembly(mod))
        return self._get_gufunc_info(cres, emit_asm)

    def assert_fastmath(self, pyfunc, sig):
        """
        Asserts that the fastmath flag has some effect in that suitable
        instructions are now labelled as `fast`. Whether LLVM can actually do
        anything to optimise better now the derestrictions are supplied is
        another matter!

        Arguments:
         pyfunc - a function that contains operations with parallel semantics
         sig - the type signature of pyfunc
        """

        cres = self.compile_parallel_fastmath(pyfunc, sig)
        _ir = self._get_gufunc_ir(cres)

        def _get_fast_instructions(ir):
            splitted = ir.splitlines()
            fast_inst = []
            for x in splitted:
                if 'fast' in x:
                    fast_inst.append(x)
            return fast_inst

        def _assert_fast(instrs):
            ops = ('fadd', 'fsub', 'fmul', 'fdiv', 'frem', 'fcmp')
            for inst in instrs:
                count = 0
                for op in ops:
                    match = op + ' fast'
                    if match in inst:
                        count += 1
                self.assertTrue(count > 0)

        for name, guir in _ir.items():
            inst = _get_fast_instructions(guir)
            _assert_fast(inst)


def blackscholes_impl(sptprice, strike, rate, volatility, timev):
    # blackscholes example
    logterm = np.log(sptprice / strike)
    powterm = 0.5 * volatility * volatility
    den = volatility * np.sqrt(timev)
    d1 = (((rate + powterm) * timev) + logterm) / den
    d2 = d1 - den
    NofXd1 = 0.5 + 0.5 * 2.0 * d1
    NofXd2 = 0.5 + 0.5 * 2.0 * d2
    futureValue = strike * np.exp(- rate * timev)
    c1 = futureValue * NofXd2
    call = sptprice * NofXd1 - c1
    put = call - futureValue + sptprice
    return put


def lr_impl(Y, X, w, iterations):
    # logistic regression example
    for i in range(iterations):
        w -= np.dot(((1.0 / (1.0 + np.exp(-Y * np.dot(X, w))) - 1.0) * Y), X)
    return w

def test_kmeans_example(A, numCenter, numIter, init_centroids):
    centroids = init_centroids
    N, D = A.shape

    for l in range(numIter):
        dist = np.array([[sqrt(np.sum((A[i,:]-centroids[j,:])**2))
                                for j in range(numCenter)] for i in range(N)])
        labels = np.array([dist[i,:].argmin() for i in range(N)])

        centroids = np.array([[np.sum(A[labels==i, j])/np.sum(labels==i)
                                 for j in range(D)] for i in range(numCenter)])

    return centroids

def get_optimized_numba_ir(test_func, args, **kws):
    typingctx = typing.Context()
    targetctx = cpu.CPUContext(typingctx)
    test_ir = compiler.run_frontend(test_func)
    if kws:
        options = cpu.ParallelOptions(kws)
    else:
        options = cpu.ParallelOptions(True)

    tp = TestPipeline(typingctx, targetctx, args, test_ir)

    with cpu_target.nested_context(typingctx, targetctx):
        typingctx.refresh()
        targetctx.refresh()

        inline_pass = inline_closurecall.InlineClosureCallPass(tp.func_ir, options)
        inline_pass.run()

        numba.rewrites.rewrite_registry.apply(
            'before-inference', tp, tp.func_ir)

        tp.typemap, tp.return_type, tp.calltypes = compiler.type_inference_stage(
            tp.typingctx, tp.func_ir, tp.args, None)

        type_annotations.TypeAnnotation(
            func_ir=tp.func_ir,
            typemap=tp.typemap,
            calltypes=tp.calltypes,
            lifted=(),
            lifted_from=None,
            args=tp.args,
            return_type=tp.return_type,
            html_output=config.HTML)

        preparfor_pass = numba.parfor.PreParforPass(
            tp.func_ir, tp.typemap, tp.calltypes, tp.typingctx, options)
        preparfor_pass.run()

        numba.rewrites.rewrite_registry.apply(
            'after-inference', tp, tp.func_ir)

        flags = compiler.Flags()
        parfor_pass = numba.parfor.ParforPass(
            tp.func_ir, tp.typemap, tp.calltypes, tp.return_type,
            tp.typingctx, options, flags)
        parfor_pass.run()
        test_ir._definitions = build_definitions(test_ir.blocks)

    return test_ir, tp

def countParfors(test_func, args, **kws):
    test_ir, tp = get_optimized_numba_ir(test_func, args, **kws)
    ret_count = 0

    for label, block in test_ir.blocks.items():
        for i, inst in enumerate(block.body):
            if isinstance(inst, numba.parfor.Parfor):
                ret_count += 1

    return ret_count


def countArrays(test_func, args, **kws):
    test_ir, tp = get_optimized_numba_ir(test_func, args, **kws)
    return _count_arrays_inner(test_ir.blocks, tp.typemap)

def _count_arrays_inner(blocks, typemap):
    ret_count = 0
    arr_set = set()

    for label, block in blocks.items():
        for i, inst in enumerate(block.body):
            if isinstance(inst, numba.parfor.Parfor):
                parfor_blocks = inst.loop_body.copy()
                parfor_blocks[0] = inst.init_block
                ret_count += _count_arrays_inner(parfor_blocks, typemap)
            if (isinstance(inst, ir.Assign)
                    and isinstance(typemap[inst.target.name],
                                    types.ArrayCompatible)):
                arr_set.add(inst.target.name)

    ret_count += len(arr_set)
    return ret_count

def countArrayAllocs(test_func, args, **kws):
    test_ir, tp = get_optimized_numba_ir(test_func, args, **kws)
    ret_count = 0

    for block in test_ir.blocks.values():
        ret_count += _count_array_allocs_inner(test_ir, block)

    return ret_count

def _count_array_allocs_inner(func_ir, block):
    ret_count = 0
    for inst in block.body:
        if isinstance(inst, numba.parfor.Parfor):
            ret_count += _count_array_allocs_inner(func_ir, inst.init_block)
            for b in inst.loop_body.values():
                ret_count += _count_array_allocs_inner(func_ir, b)

        if (isinstance(inst, ir.Assign) and isinstance(inst.value, ir.Expr)
                and inst.value.op == 'call'
                and (guard(find_callname, func_ir, inst.value) == ('empty', 'numpy')
                or guard(find_callname, func_ir, inst.value)
                    == ('empty_inferred', 'numba.unsafe.ndarray'))):
            ret_count += 1

    return ret_count

def countNonParforArrayAccesses(test_func, args, **kws):
    test_ir, tp = get_optimized_numba_ir(test_func, args, **kws)
    return _count_non_parfor_array_accesses_inner(test_ir, test_ir.blocks, tp.typemap)

def _count_non_parfor_array_accesses_inner(f_ir, blocks, typemap, parfor_indices=None):
    ret_count = 0
    if parfor_indices is None:
        parfor_indices = set()

    for label, block in blocks.items():
        for stmt in block.body:
            if isinstance(stmt, numba.parfor.Parfor):
                parfor_indices.add(stmt.index_var.name)
                parfor_blocks = stmt.loop_body.copy()
                parfor_blocks[0] = stmt.init_block
                ret_count += _count_non_parfor_array_accesses_inner(
                    f_ir, parfor_blocks, typemap, parfor_indices)

            # getitem
            if (is_getitem(stmt) and isinstance(typemap[stmt.value.value.name],
                        types.ArrayCompatible) and not _uses_indices(
                        f_ir, index_var_of_get_setitem(stmt), parfor_indices)):
                ret_count += 1

            # setitem
            if (is_setitem(stmt) and isinstance(typemap[stmt.target.name],
                    types.ArrayCompatible) and not _uses_indices(
                    f_ir, index_var_of_get_setitem(stmt), parfor_indices)):
                ret_count += 1

    return ret_count

def _uses_indices(f_ir, index, index_set):
    if index.name in index_set:
        return True

    ind_def = guard(get_definition, f_ir, index)
    if isinstance(ind_def, ir.Expr) and ind_def.op == 'build_tuple':
        varnames = set(v.name for v in ind_def.items)
        return len(varnames & index_set) != 0

    return False


class TestPipeline(object):
    def __init__(self, typingctx, targetctx, args, test_ir):
        self.typingctx = typingctx
        self.targetctx = targetctx
        self.args = args
        self.func_ir = test_ir
        self.typemap = None
        self.return_type = None
        self.calltypes = None


class TestParfors(TestParforsBase):

    def __init__(self, *args):
        TestParforsBase.__init__(self, *args)
        # these are used in the mass of simple tests
        m = np.reshape(np.arange(12.), (3, 4))
        self.simple_args = [np.arange(3.), np.arange(4.), m, m.T]

    def check(self, pyfunc, *args, **kwargs):
        cfunc, cpfunc = self.compile_all(pyfunc, *args)
        self.check_parfors_vs_others(pyfunc, cfunc, cpfunc, *args, **kwargs)

    @skip_unsupported
    @tag('important')
    def test_arraymap(self):
        def test_impl(a, x, y):
            return a * x + y

        A = np.linspace(0, 1, 10)
        X = np.linspace(2, 1, 10)
        Y = np.linspace(1, 2, 10)

        self.check(test_impl, A, X, Y)

    @skip_unsupported
    @needs_blas
    @tag('important')
    def test_mvdot(self):
        def test_impl(a, v):
            return np.dot(a, v)

        A = np.linspace(0, 1, 20).reshape(2, 10)
        v = np.linspace(2, 1, 10)

        self.check(test_impl, A, v)

    @skip_unsupported
    @tag('important')
    def test_0d_broadcast(self):
        def test_impl():
            X = np.array(1)
            Y = np.ones((10, 12))
            return np.sum(X + Y)
        self.check(test_impl)
        self.assertTrue(countParfors(test_impl, ()) == 1)

    @skip_unsupported
    @tag('important')
    def test_2d_parfor(self):
        def test_impl():
            X = np.ones((10, 12))
            Y = np.zeros((10, 12))
            return np.sum(X + Y)
        self.check(test_impl)
        self.assertTrue(countParfors(test_impl, ()) == 1)

    @skip_unsupported
    @tag('important')
    def test_pi(self):
        def test_impl(n):
            x = 2 * np.random.ranf(n) - 1
            y = 2 * np.random.ranf(n) - 1
            return 4 * np.sum(x**2 + y**2 < 1) / n

        self.check(test_impl, 100000, decimal=1)
        self.assertTrue(countParfors(test_impl, (types.int64, )) == 1)
        self.assertTrue(countArrays(test_impl, (types.intp,)) == 0)

    @skip_unsupported
    @tag('important')
    def test_fuse_argmin(self):
        def test_impl(n):
            A = np.ones(n)
            C = A.argmin()
            B = A.sum()
            return B+C

        self.check(test_impl, 256)
        self.assertTrue(countParfors(test_impl, (types.int64, )) == 1)
        self.assertTrue(countArrays(test_impl, (types.intp,)) == 0)

    @skip_unsupported
    @tag('important')
    def test_blackscholes(self):
        # blackscholes takes 5 1D float array args
        args = (numba.float64[:], ) * 5
        self.assertTrue(countParfors(blackscholes_impl, args) == 1)

    @skip_unsupported
    @needs_blas
    @tag('important')
    def test_logistic_regression(self):
        args = (numba.float64[:], numba.float64[:,:], numba.float64[:],
                numba.int64)
        self.assertTrue(countParfors(lr_impl, args) == 1)
        self.assertTrue(countArrayAllocs(lr_impl, args) == 1)

    @skip_unsupported
    @tag('important')
    def test_kmeans(self):
        np.random.seed(0)
        N = 1024
        D = 10
        centers = 3
        A = np.random.ranf((N, D))
        init_centroids = np.random.ranf((centers, D))
        self.check(test_kmeans_example, A, centers, 3, init_centroids,
                                                                    decimal=1)
        # TODO: count parfors after k-means fusion is working
        # requires recursive parfor counting
        arg_typs = (types.Array(types.float64, 2, 'C'), types.intp, types.intp,
                    types.Array(types.float64, 2, 'C'))
        self.assertTrue(
            countNonParforArrayAccesses(test_kmeans_example, arg_typs) == 0)

    @unittest.skipIf(not (_windows_py27 or _32bit),
                     "Only impacts Windows with Python 2.7 / 32 bit hardware")
    @needs_blas
    def test_unsupported_combination_raises(self):
        """
        This test is in place until issues with the 'parallel'
        target on Windows with Python 2.7 / 32 bit hardware are fixed.
        """

        with self.assertRaises(RuntimeError) as raised:
            @njit(parallel=True)
            def ddot(a, v):
                return np.dot(a, v)

            A = np.linspace(0, 1, 20).reshape(2, 10)
            v = np.linspace(2, 1, 10)
            ddot(A, v)

        msg = ("The 'parallel' target is not currently supported on "
               "Windows operating systems when using Python 2.7, "
               "or on 32 bit hardware")
        self.assertIn(msg, str(raised.exception))

    @skip_unsupported
    def test_simple01(self):
        def test_impl():
            return np.ones(())
        with self.assertRaises(AssertionError) as raises:
            self.check(test_impl)
        self.assertIn("\'@do_scheduling\' not found", str(raises.exception))

    @skip_unsupported
    def test_simple02(self):
        def test_impl():
            return np.ones((1,))
        self.check(test_impl)

    @skip_unsupported
    def test_simple03(self):
        def test_impl():
            return np.ones((1, 2))
        self.check(test_impl)

    @skip_unsupported
    def test_simple04(self):
        def test_impl():
            return np.ones(1)
        self.check(test_impl)

    @skip_unsupported
    def test_simple07(self):
        def test_impl():
            return np.ones((1, 2), dtype=np.complex128)
        self.check(test_impl)

    @skip_unsupported
    def test_simple08(self):
        def test_impl():
            return np.ones((1, 2)) + np.ones((1, 2))
        self.check(test_impl)

    @skip_unsupported
    def test_simple09(self):
        def test_impl():
            return np.ones((1, 1))
        self.check(test_impl)

    @skip_unsupported
    def test_simple10(self):
        def test_impl():
            return np.ones((0, 0))
        self.check(test_impl)

    @skip_unsupported
    def test_simple11(self):
        def test_impl():
            return np.ones((10, 10)) + 1.
        self.check(test_impl)

    @skip_unsupported
    def test_simple12(self):
        def test_impl():
            return np.ones((10, 10)) + np.complex128(1.)
        self.check(test_impl)

    @skip_unsupported
    def test_simple13(self):
        def test_impl():
            return np.complex128(1.)
        with self.assertRaises(AssertionError) as raises:
            self.check(test_impl)
        self.assertIn("\'@do_scheduling\' not found", str(raises.exception))

    @skip_unsupported
    def test_simple14(self):
        def test_impl():
            return np.ones((10, 10))[0::20]
        self.check(test_impl)

    @skip_unsupported
    def test_simple15(self):
        def test_impl(v1, v2, m1, m2):
            return v1 + v1
        self.check(test_impl, *self.simple_args)

    @skip_unsupported
    def test_simple16(self):
        def test_impl(v1, v2, m1, m2):
            return m1 + m1
        self.check(test_impl, *self.simple_args)

    @skip_unsupported
    def test_simple17(self):
        def test_impl(v1, v2, m1, m2):
            return m2 + v1
        self.check(test_impl, *self.simple_args)

    @skip_unsupported
    @needs_lapack
    def test_simple18(self):
        def test_impl(v1, v2, m1, m2):
            return m1.T + np.linalg.svd(m2)[1]
        self.check(test_impl, *self.simple_args)

    @skip_unsupported
    @needs_blas
    def test_simple19(self):
        def test_impl(v1, v2, m1, m2):
            return np.dot(m1, v2)
        self.check(test_impl, *self.simple_args)

    @skip_unsupported
    @needs_blas
    def test_simple20(self):
        def test_impl(v1, v2, m1, m2):
            return np.dot(m1, m2)
        # gemm is left to BLAS
        with self.assertRaises(AssertionError) as raises:
            self.check(test_impl, *self.simple_args)
        self.assertIn("\'@do_scheduling\' not found", str(raises.exception))

    @skip_unsupported
    @needs_blas
    def test_simple21(self):
        def test_impl(v1, v2, m1, m2):
            return np.dot(v1, v1)
        self.check(test_impl, *self.simple_args)

    @skip_unsupported
    def test_simple22(self):
        def test_impl(v1, v2, m1, m2):
            return np.sum(v1 + v1)
        self.check(test_impl, *self.simple_args)

    @skip_unsupported
    def test_simple23(self):
        def test_impl(v1, v2, m1, m2):
            x = 2 * v1
            y = 2 * v1
            return 4 * np.sum(x**2 + y**2 < 1) / 10
        self.check(test_impl, *self.simple_args)

    @skip_unsupported
    def test_simple24(self):
        def test_impl():
            n = 20
            A = np.ones((n, n))
            b = np.arange(n)
            return np.sum(A[:, b])
        self.check(test_impl)

    @skip_unsupported
    def test_np_func_direct_import(self):
        from numpy import ones  # import here becomes FreeVar
        def test_impl(n):
            A = ones(n)
            return A[0]
        n = 111
        self.check(test_impl, n)

    @skip_unsupported
    def test_np_random_func_direct_import(self):
        def test_impl(n):
            A = randn(n)
            return A[0]
        self.assertTrue(countParfors(test_impl, (types.int64, )) == 1)

    @skip_unsupported
    def test_arange(self):
        # test with stop only
        def test_impl1(n):
            return np.arange(n)
        # start and stop
        def test_impl2(s, n):
            return np.arange(n)
        # start, step, stop
        def test_impl3(s, n, t):
            return np.arange(s, n, t)

        for arg in [11, 128, 30.0, complex(4,5), complex(5,4)]:
            self.check(test_impl1, arg)
            self.check(test_impl2, 2, arg)
            self.check(test_impl3, 2, arg, 2)

    @skip_unsupported
    def test_linspace(self):
        # without num
        def test_impl1(start, stop):
            return np.linspace(start, stop)
        # with num
        def test_impl2(start, stop, num):
            return np.linspace(start, stop, num)

        for arg in [11, 128, 30.0, complex(4,5), complex(5,4)]:
            self.check(test_impl1, 2, arg)
            self.check(test_impl2, 2, arg, 30)

    @skip_unsupported
    def test_size_assertion(self):
        def test_impl(m, n):
            A = np.ones(m)
            B = np.ones(n)
            return np.sum(A + B)

        self.check(test_impl, 10, 10)
        with self.assertRaises(AssertionError) as raises:
            cfunc = njit(parallel=True)(test_impl)
            cfunc(10, 9)
        msg = "Sizes of A, B do not match"
        self.assertIn(msg, str(raises.exception))

    @skip_unsupported
    def test_mean(self):
        def test_impl(A):
            return A.mean()
        N = 100
        A = np.random.ranf(N)
        B = np.random.randint(10, size=(N, 3))
        self.check(test_impl, A)
        self.check(test_impl, B)
        self.assertTrue(countParfors(test_impl, (types.Array(types.float64, 1, 'C'), )) == 1)
        self.assertTrue(countParfors(test_impl, (types.Array(types.float64, 2, 'C'), )) == 1)

    @skip_unsupported
    def test_var(self):
        def test_impl(A):
            return A.var()
        N = 100
        A = np.random.ranf(N)
        B = np.random.randint(10, size=(N, 3))
        C = A + 1j * A
        self.check(test_impl, A)
        self.check(test_impl, B)
        self.check(test_impl, C)
        self.assertTrue(countParfors(test_impl, (types.Array(types.float64, 1, 'C'), )) == 2)
        self.assertTrue(countParfors(test_impl, (types.Array(types.float64, 2, 'C'), )) == 2)

    @skip_unsupported
    def test_std(self):
        def test_impl(A):
            return A.std()
        N = 100
        A = np.random.ranf(N)
        B = np.random.randint(10, size=(N, 3))
        C = A + 1j * A
        self.check(test_impl, A)
        self.check(test_impl, B)
        self.check(test_impl, C)
        self.assertTrue(countParfors(test_impl, (types.Array(types.float64, 1, 'C'), )) == 2)
        self.assertTrue(countParfors(test_impl, (types.Array(types.float64, 2, 'C'), )) == 2)

    @skip_unsupported
    def test_random_parfor(self):
        """
        Test function with only a random call to make sure a random function
        like ranf is actually translated to a parfor.
        """
        def test_impl(n):
            A = np.random.ranf((n, n))
            return A
        self.assertTrue(countParfors(test_impl, (types.int64, )) == 1)

    @skip_unsupported
    def test_randoms(self):
        def test_impl(n):
            A = np.random.standard_normal(size=(n, n))
            B = np.random.randn(n, n)
            C = np.random.normal(0.0, 1.0, (n, n))
            D = np.random.chisquare(1.0, (n, n))
            E = np.random.randint(1, high=3, size=(n, n))
            F = np.random.triangular(1, 2, 3, (n, n))
            return np.sum(A+B+C+D+E+F)

        n = 128
        cpfunc = self.compile_parallel(test_impl, (numba.typeof(n),))
        parfor_output = cpfunc.entry_point(n)
        py_output = test_impl(n)
        # check results within 5% since random numbers generated in parallel
        np.testing.assert_allclose(parfor_output, py_output, rtol=0.05)
        self.assertTrue(countParfors(test_impl, (types.int64, )) == 1)

    @skip_unsupported
    def test_dead_randoms(self):
        def test_impl(n):
            A = np.random.standard_normal(size=(n, n))
            B = np.random.randn(n, n)
            C = np.random.normal(0.0, 1.0, (n, n))
            D = np.random.chisquare(1.0, (n, n))
            E = np.random.randint(1, high=3, size=(n, n))
            F = np.random.triangular(1, 2, 3, (n, n))
            return 3

        n = 128
        cpfunc = self.compile_parallel(test_impl, (numba.typeof(n),))
        parfor_output = cpfunc.entry_point(n)
        py_output = test_impl(n)
        self.assertEqual(parfor_output, py_output)
        self.assertTrue(countParfors(test_impl, (types.int64, )) == 0)

    @skip_unsupported
    def test_cfg(self):
        # from issue #2477
        def test_impl(x, is_positive, N):
            for i in numba.prange(2):
                for j in range( i*N//2, (i+1)*N//2 ):
                    is_positive[j] = 0
                    if x[j] > 0:
                        is_positive[j] = 1

            return is_positive

        N = 100
        x = np.random.rand(N)
        is_positive = np.zeros(N)
        self.check(test_impl, x, is_positive, N)

    @skip_unsupported
    def test_reduce(self):
        def test_impl(A):
            init_val = 10
            return reduce(lambda a,b: min(a, b), A, init_val)

        n = 211
        A = np.random.ranf(n)
        self.check(test_impl, A)
        A = np.random.randint(10, size=n).astype(np.int32)
        self.check(test_impl, A)

        # test checking the number of arguments for the reduce function
        def test_impl():
            g = lambda x: x ** 2
            return reduce(g, np.array([1, 2, 3, 4, 5]), 2)
        with self.assertTypingError():
            self.check(test_impl)

        # test checking reduction over bitarray masked arrays
        n = 160
        A = np.random.randint(10, size=n).astype(np.int32)
        def test_impl(A):
            return np.sum(A[A>=3])
        self.check(test_impl, A)
        # TODO: this should fuse
        # self.assertTrue(countParfors(test_impl, (numba.float64[:],)) == 1)

        def test_impl(A):
            B = A[:,0]
            return np.sum(A[B>=3,1])
        self.check(test_impl, A.reshape((16,10)))
        # TODO: this should also fuse
        #self.assertTrue(countParfors(test_impl, (numba.float64[:,:],)) == 1)

        def test_impl(A):
            B = A[:,0]
            return np.sum(A[B>=3,1:2])
        self.check(test_impl, A.reshape((16,10)))
        # this doesn't fuse due to mixed indices
        self.assertTrue(countParfors(test_impl, (numba.float64[:,:],)) == 2)

    @skip_unsupported
    def test_min(self):
        def test_impl1(A):
            return A.min()

        def test_impl2(A):
            return np.min(A)

        n = 211
        A = np.random.ranf(n)
        B = np.random.randint(10, size=n).astype(np.int32)
        C = np.random.ranf((n, n))  # test multi-dimensional array
        self.check(test_impl1, A)
        self.check(test_impl1, B)
        self.check(test_impl1, C)
        self.check(test_impl2, A)
        self.check(test_impl2, B)
        self.check(test_impl2, C)

    @skip_unsupported
    def test_max(self):
        def test_impl1(A):
            return A.max()

        def test_impl2(A):
            return np.max(A)

        n = 211
        A = np.random.ranf(n)
        B = np.random.randint(10, size=n).astype(np.int32)
        C = np.random.ranf((n, n))  # test multi-dimensional array
        self.check(test_impl1, A)
        self.check(test_impl1, B)
        self.check(test_impl1, C)
        self.check(test_impl2, A)
        self.check(test_impl2, B)
        self.check(test_impl2, C)

    @skip_unsupported
    def test_argmin(self):
        def test_impl1(A):
            return A.argmin()

        def test_impl2(A):
            return np.argmin(A)

        n = 211
        A = np.array([1., 0., 2., 0., 3.])
        B = np.random.randint(10, size=n).astype(np.int32)
        C = np.random.ranf((n, n))  # test multi-dimensional array
        self.check(test_impl1, A)
        self.check(test_impl1, B)
        self.check(test_impl1, C)
        self.check(test_impl2, A)
        self.check(test_impl2, B)
        self.check(test_impl2, C)

    @skip_unsupported
    def test_argmax(self):
        def test_impl1(A):
            return A.argmax()

        def test_impl2(A):
            return np.argmax(A)

        n = 211
        A = np.array([1., 0., 3., 2., 3.])
        B = np.random.randint(10, size=n).astype(np.int32)
        C = np.random.ranf((n, n))  # test multi-dimensional array
        self.check(test_impl1, A)
        self.check(test_impl1, B)
        self.check(test_impl1, C)
        self.check(test_impl2, A)
        self.check(test_impl2, B)
        self.check(test_impl2, C)


    @skip_unsupported
    def test_parfor_array_access1(self):
        # signed index of the prange generated by sum() should be replaced
        # resulting in array A to be eliminated (see issue #2846)
        def test_impl(n):
            A = np.ones(n)
            return A.sum()

        n = 211
        self.check(test_impl, n)
        self.assertEqual(countArrays(test_impl, (types.intp,)), 0)

    @skip_unsupported
    def test_parfor_array_access2(self):
        # in this test, the prange index has the same name (i) in two loops
        # thus, i has multiple definitions and is harder to replace
        def test_impl(n):
            A = np.ones(n)
            m = 0
            n = 0
            for i in numba.prange(len(A)):
                m += A[i]

            for i in numba.prange(len(A)):
                if m == n:  # access in another block
                    n += A[i]

            return m + n

        n = 211
        self.check(test_impl, n)
        self.assertEqual(countNonParforArrayAccesses(test_impl, (types.intp,)), 0)

    @skip_unsupported
    def test_parfor_array_access3(self):
        def test_impl(n):
            A = np.ones(n, np.int64)
            m = 0
            for i in numba.prange(len(A)):
                m += A[i]
                if m==2:
                    i = m

        n = 211
        with self.assertRaises(ValueError) as raises:
            self.check(test_impl, n)
        self.assertIn("Overwrite of parallel loop index", str(raises.exception))

    @skip_unsupported
    @needs_blas
    def test_parfor_array_access4(self):
        # in this test, one index of a multi-dim access should be replaced
        # np.dot parallel implementation produces this case
        def test_impl(A, b):
            return np.dot(A, b)

        n = 211
        d = 4
        A = np.random.ranf((n, d))
        b = np.random.ranf(d)
        self.check(test_impl, A, b)
        # make sure the parfor index is replaced in build_tuple of access to A
        test_ir, tp = get_optimized_numba_ir(
            test_impl, (types.Array(types.float64, 2, 'C'),
                        types.Array(types.float64, 1, 'C')))
        # this code should have one basic block after optimization
        self.assertTrue(len(test_ir.blocks) == 1 and 0 in test_ir.blocks)
        block = test_ir.blocks[0]
        parfor_found = False
        parfor = None
        for stmt in block.body:
            if isinstance(stmt, numba.parfor.Parfor):
                parfor_found = True
                parfor = stmt

        self.assertTrue(parfor_found)
        build_tuple_found = False
        # there should be only one build_tuple
        for bl in parfor.loop_body.values():
            for stmt in bl.body:
                if (isinstance(stmt, ir.Assign)
                        and isinstance(stmt.value, ir.Expr)
                        and stmt.value.op == 'build_tuple'):
                    build_tuple_found = True
                    self.assertTrue(parfor.index_var in stmt.value.items)

        self.assertTrue(build_tuple_found)

    @skip_unsupported
    def test_parfor_dtype_type(self):
        # test array type replacement creates proper type
        def test_impl(a):
            for i in numba.prange(len(a)):
                a[i] = a.dtype.type(0)
            return a[4]

        a = np.ones(10)
        self.check(test_impl, a)

    @skip_unsupported
    def test_parfor_array_access5(self):
        # one dim is slice in multi-dim access
        def test_impl(n):
            X = np.ones((n, 3))
            y = 0
            for i in numba.prange(n):
                y += X[i,:].sum()
            return y

        n = 211
        self.check(test_impl, n)
        self.assertEqual(countNonParforArrayAccesses(test_impl, (types.intp,)), 0)

    @skip_unsupported
    @test_disabled # Test itself is problematic, see #3155
    def test_parfor_hoist_setitem(self):
        # Make sure that read of out is not hoisted.
        def test_impl(out):
            for i in prange(10):
                out[0] = 2 * out[0] 
            return out[0]

        out = np.ones(1)
        self.check(test_impl, out)
        
    @skip_unsupported
    @needs_blas
    def test_parfor_generate_fuse(self):
        # issue #2857
        def test_impl(N, D):
            w = np.ones(D)
            X = np.ones((N, D))
            Y = np.ones(N)
            for i in range(3):
                B = (-Y * np.dot(X, w))

            return B

        n = 211
        d = 3
        self.check(test_impl, n, d)
        self.assertEqual(countArrayAllocs(test_impl, (types.intp, types.intp)), 4)
        self.assertEqual(countParfors(test_impl, (types.intp, types.intp)), 4)

    @skip_unsupported
    def test_ufunc_expr(self):
        # issue #2885
        def test_impl(A, B):
            return np.bitwise_and(A, B)

        A = np.ones(3, np.uint8)
        B = np.ones(3, np.uint8)
        B[1] = 0
        self.check(test_impl, A, B)

    @skip_unsupported
    def test_find_callname_intrinsic(self):
        def test_impl(n):
            A = unsafe_empty((n,))
            for i in range(n):
                A[i] = i + 2.0
            return A

        # the unsafe allocation should be found even though it is imported
        # as a different name
        self.assertEqual(countArrayAllocs(test_impl, (types.intp,)), 1)

    @skip_unsupported
<<<<<<< HEAD
    def test_reduction_var_reuse(self):
        # issue #3139
        def test_impl(n):
            acc = 0
            for i in prange(n):
                acc += 1

            for i in prange(n):
                acc += 2

            return acc
        self.check(test_impl, 16)
=======
    def test_one_d_array_reduction(self):
        def test_impl(n):
            result = np.zeros(1, np.int_)

            for i in numba.prange(n):
                result += np.array([i], np.int_)

            return result

        self.check(test_impl, 100)

    @skip_unsupported
    def test_two_d_array_reduction(self):
        def test_impl(n):
            shp = (13, 17)
            size = shp[0] * shp[1]
            result1 = np.zeros(shp, np.int_)
            tmp = np.arange(size).reshape(shp)

            for i in numba.prange(n):
                result1 += tmp

            return result1

        self.check(test_impl, 100)

    @skip_unsupported
    def test_two_d_array_reduction_with_float_sizes(self):
        # result1 is float32 and tmp is float64.
        # Tests reduction with differing dtypes.
        def test_impl(n):
            shp = (2, 3)
            result1 = np.zeros(shp, np.float32)
            tmp = np.array([1.0, 2.0, 3.0, 4.0, 5.0, 6.0]).reshape(shp)

            for i in numba.prange(n):
                result1 += tmp

            return result1

        self.check(test_impl, 100)

    @skip_unsupported
    def test_two_d_array_reduction_prod(self):
        def test_impl(n):
            shp = (13, 17)
            result1 = 2 * np.ones(shp, np.int_)
            tmp = 2 * np.ones_like(result1)

            for i in numba.prange(n):
                result1 *= tmp

            return result1

        self.check(test_impl, 100)

    @skip_unsupported
    def test_three_d_array_reduction(self):
        def test_impl(n):
            shp = (3, 2, 7)
            result1 = np.zeros(shp, np.int_)

            for i in numba.prange(n):
                result1 += np.ones(shp, np.int_)

            return result1

        self.check(test_impl, 100)

    @skip_unsupported
    def test_preparfor_canonicalize_kws(self):
        # test canonicalize_array_math typing for calls with kw args
        def test_impl(A):
            return A.argsort() + 1

        n = 211
        A = np.arange(n)
        self.check(test_impl, A)
>>>>>>> 70146416


class TestPrangeBase(TestParforsBase):

    def __init__(self, *args):
        TestParforsBase.__init__(self, *args)

    def generate_prange_func(self, pyfunc, patch_instance):
        """
        This function does the actual code augmentation to enable the explicit
        testing of `prange` calls in place of `range`.
        """
        pyfunc_code = pyfunc.__code__

        prange_names = list(pyfunc_code.co_names)

        if patch_instance is None:
            # patch all instances, cheat by just switching
            # range for prange
            assert 'range' in pyfunc_code.co_names
            prange_names = tuple([x if x != 'range' else 'prange'
                                  for x in pyfunc_code.co_names])
            new_code = bytes(pyfunc_code.co_code)
        else:
            # patch specified instances...
            # find where 'range' is in co_names
            range_idx = pyfunc_code.co_names.index('range')
            range_locations = []
            # look for LOAD_GLOBALs that point to 'range'
            for _, instr in ByteCodeIter(pyfunc_code):
                if instr.opname == 'LOAD_GLOBAL':
                    if instr.arg == range_idx:
                        range_locations.append(instr.offset + 1)
            # add in 'prange' ref
            prange_names.append('prange')
            prange_names = tuple(prange_names)
            prange_idx = len(prange_names) - 1
            new_code = bytearray(pyfunc_code.co_code)
            assert len(patch_instance) <= len(range_locations)
            # patch up the new byte code
            for i in patch_instance:
                idx = range_locations[i]
                new_code[idx] = prange_idx
            new_code = bytes(new_code)

        # create new code parts
        co_args = [pyfunc_code.co_argcount]
        if sys.version_info > (3, 0):
            co_args.append(pyfunc_code.co_kwonlyargcount)
        co_args.extend([pyfunc_code.co_nlocals,
                        pyfunc_code.co_stacksize,
                        pyfunc_code.co_flags,
                        new_code,
                        pyfunc_code.co_consts,
                        prange_names,
                        pyfunc_code.co_varnames,
                        pyfunc_code.co_filename,
                        pyfunc_code.co_name,
                        pyfunc_code.co_firstlineno,
                        pyfunc_code.co_lnotab,
                        pyfunc_code.co_freevars,
                        pyfunc_code.co_cellvars
                        ])

        # create code object with prange mutation
        prange_code = pytypes.CodeType(*co_args)

        # get function
        pfunc = pytypes.FunctionType(prange_code, globals())

        return pfunc

    def prange_tester(self, pyfunc, *args, **kwargs):
        """
        The `prange` tester
        This is a hack. It basically switches out range calls for prange.
        It does this by copying the live code object of a function
        containing 'range' then copying the .co_names and mutating it so
        that 'range' is replaced with 'prange'. It then creates a new code
        object containing the mutation and instantiates a function to contain
        it. At this point three results are created:
        1. The result of calling the original python function.
        2. The result of calling a njit compiled version of the original
            python function.
        3. The result of calling a njit(parallel=True) version of the mutated
           function containing `prange`.
        The three results are then compared and the `prange` based function's
        llvm_ir is inspected to ensure the scheduler code is present.

        Arguments:
         pyfunc - the python function to test
         args - data arguments to pass to the pyfunc under test

        Keyword Arguments:
         patch_instance - iterable containing which instances of `range` to
                          replace. If not present all instance of `range` are
                          replaced.
         scheduler_type - 'signed', 'unsigned' or None, default is None.
                           Supply in cases where the presence of a specific
                           scheduler is to be asserted.
         check_fastmath - if True then a check will be performed to ensure the
                          IR contains instructions labelled with 'fast'
         check_fastmath_result - if True then a check will be performed to
                                 ensure the result of running with fastmath
                                 on matches that of the pyfunc
         Remaining kwargs are passed to np.testing.assert_almost_equal


        Example:
            def foo():
                acc = 0
                for x in range(5):
                    for y in range(10):
                        acc +=1
                return acc

            # calling as
            prange_tester(foo)
            # will test code equivalent to
            # def foo():
            #     acc = 0
            #     for x in prange(5): # <- changed
            #         for y in prange(10): # <- changed
            #             acc +=1
            #     return acc

            # calling as
            prange_tester(foo, patch_instance=[1])
            # will test code equivalent to
            # def foo():
            #     acc = 0
            #     for x in range(5): # <- outer loop (0) unchanged
            #         for y in prange(10): # <- inner loop (1) changed
            #             acc +=1
            #     return acc

        """
        patch_instance = kwargs.pop('patch_instance', None)
        check_fastmath = kwargs.pop('check_fastmath', False)
        check_fastmath_result = kwargs.pop('check_fastmath_result', False)

        pfunc = self.generate_prange_func(pyfunc, patch_instance)

        # Compile functions
        # compile a standard njit of the original function
        sig = tuple([numba.typeof(x) for x in args])
        cfunc = self.compile_njit(pyfunc, sig)

        # compile the prange injected function
        with warnings.catch_warnings(record=True) as raised_warnings:
            warnings.simplefilter('always')
            cpfunc = self.compile_parallel(pfunc, sig)

        # if check_fastmath is True then check fast instructions
        if check_fastmath:
            self.assert_fastmath(pfunc, sig)

        # if check_fastmath_result is True then compile a function
        # so that the parfors checker can assert the result is ok.
        if check_fastmath_result:
            fastcpfunc = self.compile_parallel_fastmath(pfunc, sig)
            kwargs = dict({'fastmath_pcres': fastcpfunc}, **kwargs)

        self.check_parfors_vs_others(pyfunc, cfunc, cpfunc, *args, **kwargs)
        return raised_warnings


class TestPrange(TestPrangeBase):
    """ Tests Prange """

    @skip_unsupported
    def test_prange01(self):
        def test_impl():
            n = 4
            A = np.zeros(n)
            for i in range(n):
                A[i] = 2.0 * i
            return A
        self.prange_tester(test_impl, scheduler_type='unsigned',
                           check_fastmath=True)

    @skip_unsupported
    def test_prange02(self):
        def test_impl():
            n = 4
            A = np.zeros(n - 1)
            for i in range(1, n):
                A[i - 1] = 2.0 * i
            return A
        self.prange_tester(test_impl, scheduler_type='unsigned',
                           check_fastmath=True)

    @skip_unsupported
    def test_prange03(self):
        def test_impl():
            s = 0
            for i in range(10):
                s += 2
            return s
        self.prange_tester(test_impl, scheduler_type='unsigned',
                           check_fastmath=True)

    @skip_unsupported
    def test_prange04(self):
        def test_impl():
            a = 2
            b = 3
            A = np.empty(4)
            for i in range(4):
                if i == a:
                    A[i] = b
                else:
                    A[i] = 0
            return A
        self.prange_tester(test_impl, scheduler_type='unsigned',
                           check_fastmath=True)

    @skip_unsupported
    def test_prange05(self):
        def test_impl():
            n = 4
            A = np.ones((n), dtype=np.float64)
            s = 0
            for i in range(1, n - 1, 1):
                s += A[i]
            return s
        self.prange_tester(test_impl, scheduler_type='unsigned',
                           check_fastmath=True)

    @skip_unsupported
    def test_prange06(self):
        def test_impl():
            n = 4
            A = np.ones((n), dtype=np.float64)
            s = 0
            for i in range(1, 1, 1):
                s += A[i]
            return s
        self.prange_tester(test_impl, scheduler_type='unsigned',
                           check_fastmath=True)

    @skip_unsupported
    def test_prange07(self):
        def test_impl():
            n = 4
            A = np.ones((n), dtype=np.float64)
            s = 0
            for i in range(n, 1):
                s += A[i]
            return s
        self.prange_tester(test_impl, scheduler_type='unsigned',
                           check_fastmath=True)

    @skip_unsupported
    def test_prange08(self):
        def test_impl():
            n = 4
            A = np.ones((n))
            acc = 0
            for i in range(len(A)):
                for j in range(len(A)):
                    acc += A[i]
            return acc
        self.prange_tester(test_impl, scheduler_type='unsigned',
                           check_fastmath=True)

    @skip_unsupported
    def test_prange08_1(self):
        def test_impl():
            n = 4
            A = np.ones((n))
            acc = 0
            for i in range(4):
                for j in range(4):
                    acc += A[i]
            return acc
        self.prange_tester(test_impl, scheduler_type='unsigned',
                           check_fastmath=True)

    @skip_unsupported
    def test_prange09(self):
        def test_impl():
            n = 4
            acc = 0
            for i in range(n):
                for j in range(n):
                    acc += 1
            return acc
        # patch inner loop to 'prange'
        self.prange_tester(test_impl, patch_instance=[1],
                           scheduler_type='unsigned',
                           check_fastmath=True)

    @skip_unsupported
    def test_prange10(self):
        def test_impl():
            n = 4
            acc2 = 0
            for j in range(n):
                acc1 = 0
                for i in range(n):
                    acc1 += 1
                acc2 += acc1
            return acc2
        # patch outer loop to 'prange'
        self.prange_tester(test_impl, patch_instance=[0],
                           scheduler_type='unsigned',
                           check_fastmath=True)

    @skip_unsupported
    @unittest.skip("list append is not thread-safe yet (#2391, #2408)")
    def test_prange11(self):
        def test_impl():
            n = 4
            return [np.sin(j) for j in range(n)]
        self.prange_tester(test_impl, scheduler_type='unsigned',
                           check_fastmath=True)

    @skip_unsupported
    def test_prange12(self):
        def test_impl():
            acc = 0
            n = 4
            X = np.ones(n)
            for i in range(-len(X)):
                acc += X[i]
            return acc
        self.prange_tester(test_impl, scheduler_type='unsigned',
                           check_fastmath=True)

    @skip_unsupported
    def test_prange13(self):
        def test_impl(n):
            acc = 0
            for i in range(n):
                acc += 1
            return acc
        self.prange_tester(test_impl, np.int32(4), scheduler_type='unsigned',
                           check_fastmath=True)

    @skip_unsupported
    def test_prange14(self):
        def test_impl(A):
            s = 3
            for i in range(len(A)):
                s += A[i]*2
            return s
        # this tests reduction detection well since the accumulated variable
        # is initialized before the parfor and the value accessed from the array
        # is updated before accumulation
        self.prange_tester(test_impl, np.random.ranf(4),
                           scheduler_type='unsigned',
                           check_fastmath=True)

    @skip_unsupported
    def test_prange15(self):
        # from issue 2587
        # test parfor type inference when there is multi-dimensional indexing
        def test_impl(N):
            acc = 0
            for i in range(N):
                x = np.ones((1, 1))
                acc += x[0, 0]
            return acc
        self.prange_tester(test_impl, 1024, scheduler_type='unsigned',
                           check_fastmath=True)

    # Tests for negative ranges
    @skip_unsupported
    def test_prange16(self):
        def test_impl(N):
            acc = 0
            for i in range(-N, N):
                acc += 2
            return acc
        self.prange_tester(test_impl, 1024, scheduler_type='signed',
                           check_fastmath=True)

    @skip_unsupported
    def test_prange17(self):
        def test_impl(N):
            acc = 0
            X = np.ones(N)
            for i in range(-N, N):
                acc += X[i]
            return acc
        self.prange_tester(test_impl, 9, scheduler_type='signed',
                           check_fastmath=True)

    @skip_unsupported
    def test_prange18(self):
        def test_impl(N):
            acc = 0
            X = np.ones(N)
            for i in range(-N, 5):
                acc -= X[i]
                for j in range(-4, N):
                    acc += X[j]
            return acc
        self.prange_tester(test_impl, 9, scheduler_type='signed',
                           check_fastmath=True)

    @skip_unsupported
    def test_prange19(self):
        def test_impl(N):
            acc = 0
            M = N + 4
            X = np.ones((N, M))
            for i in range(-N, N):
                for j in range(-M, M):
                    acc += X[i, j]
            return acc
        self.prange_tester(test_impl, 9, scheduler_type='signed',
                           check_fastmath=True)

    @skip_unsupported
    def test_prange20(self):
        def test_impl(N):
            acc = 0
            X = np.ones(N)
            for i in range(-1, N):
                acc += X[i]
            return acc
        self.prange_tester(test_impl, 9, scheduler_type='signed',
                           check_fastmath=True)

    @skip_unsupported
    def test_prange21(self):
        def test_impl(N):
            acc = 0
            for i in range(-3, -1):
                acc += 3
            return acc
        self.prange_tester(test_impl, 9, scheduler_type='signed',
                           check_fastmath=True)

    @skip_unsupported
    def test_prange22(self):
        def test_impl():
            a = 0
            b = 3
            A = np.empty(4)
            for i in range(-2, 2):
                if i == a:
                    A[i] = b
                elif i < 1:
                    A[i] = -1
                else:
                    A[i] = 7
            return A
        self.prange_tester(test_impl, scheduler_type='signed',
                           check_fastmath=True, check_fastmath_result=True)

    @skip_unsupported
    def test_prange23(self):
        # test non-contig input
        def test_impl(A):
            for i in range(len(A)):
                A[i] = i
            return A
        A = np.zeros(32)[::2]
        self.prange_tester(test_impl, A, scheduler_type='unsigned',
                           check_fastmath=True, check_fastmath_result=True)

    @skip_unsupported
    def test_prange24(self):
        # test non-contig input, signed range
        def test_impl(A):
            for i in range(-len(A), 0):
                A[i] = i
            return A
        A = np.zeros(32)[::2]
        self.prange_tester(test_impl, A, scheduler_type='signed',
                           check_fastmath=True, check_fastmath_result=True)

    # should this work?
    @skip_unsupported
    def test_prange25(self):
        def test_impl(A):
            B = A[::3]
            for i in range(len(B)):
                B[i] = i
            return A
        A = np.zeros(32)[::2]
        self.prange_tester(test_impl, A, scheduler_type='unsigned',
                           check_fastmath=True, check_fastmath_result=True)

#    @skip_unsupported
    @test_disabled
    def test_check_error_model(self):
        def test_impl():
            n = 32
            A = np.zeros(n)
            for i in range(n):
                A[i] = 1 / i # div-by-zero when i = 0
            return A

        with self.assertRaises(ZeroDivisionError) as raises:
            test_impl()

        # compile parallel functions
        pfunc = self.generate_prange_func(test_impl, None)
        pcres = self.compile_parallel(pfunc, ())
        pfcres = self.compile_parallel_fastmath(pfunc, ())

        # should raise
        with self.assertRaises(ZeroDivisionError) as raises:
            pcres.entry_point()

        # should not raise
        result = pfcres.entry_point()
        self.assertEqual(result[0], np.inf)


    @skip_unsupported
    def test_check_alias_analysis(self):
        # check alias analysis reports ok
        def test_impl(A):
            for i in range(len(A)):
                B = A[i]
                B[:] = 1
            return A
        A = np.zeros(32).reshape(4, 8)
        self.prange_tester(test_impl, A, scheduler_type='unsigned',
                           check_fastmath=True, check_fastmath_result=True)
        pfunc = self.generate_prange_func(test_impl, None)
        sig = tuple([numba.typeof(A)])
        cres = self.compile_parallel_fastmath(pfunc, sig)
        _ir = self._get_gufunc_ir(cres)
        for k, v in _ir.items():
            for line in v.splitlines():
                # get the fn definition line
                if 'define' in line and k in line:
                    # there should only be 2x noalias, one on each of the first
                    # 2 args (retptr, excinfo).
                    # Note: used to be 3x no noalias, but env arg is dropped.
                    self.assertEqual(line.count('noalias'), 2)
                    break

    @skip_unsupported
    def test_prange_raises_invalid_step_size(self):
        def test_impl(N):
            acc = 0
            for i in range(0, N, 2):
                acc += 2
            return acc

        with self.assertRaises(NotImplementedError) as raises:
            self.prange_tester(test_impl, 1024)
        msg = 'Only constant step size of 1 is supported for prange'
        self.assertIn(msg, str(raises.exception))

    @skip_unsupported
    def test_prange_fastmath_check_works(self):
        # this function will benefit from `fastmath`, the div will
        # get optimised to a multiply by reciprocal and the accumulator
        # then becomes an fmadd: A = A + i * 0.5
        def test_impl():
            n = 128
            A = 0
            for i in range(n):
                A += i / 2.0
            return A
        self.prange_tester(test_impl, scheduler_type='unsigned',
                           check_fastmath=True)
        pfunc = self.generate_prange_func(test_impl, None)
        cres = self.compile_parallel_fastmath(pfunc, ())
        ir = self._get_gufunc_ir(cres)
        _id = '%[A-Z]?.[0-9]+[.]?[i]?'
        recipr_str = '\s+%s = fmul fast double %s, 5.000000e-01'
        reciprocal_inst = re.compile(recipr_str % (_id, _id))
        fadd_inst = re.compile('\s+%s = fadd fast double %s, %s'
                               % (_id, _id, _id))
        # check there is something like:
        #  %.329 = fmul fast double %.325, 5.000000e-01
        #  %.337 = fadd fast double %A.07, %.329
        for name, kernel in ir.items():
            splitted = kernel.splitlines()
            for i, x in enumerate(splitted):
                if reciprocal_inst.match(x):
                    break
            self.assertTrue(fadd_inst.match(splitted[i + 1]))

    @skip_unsupported
    def test_kde_example(self):
        def test_impl(X):
            # KDE example
            b = 0.5
            points = np.array([-1.0, 2.0, 5.0])
            N = points.shape[0]
            n = X.shape[0]
            exps = 0
            for i in range(n):
                p = X[i]
                d = (-(p - points)**2) / (2 * b**2)
                m = np.min(d)
                exps += m - np.log(b * N) + np.log(np.sum(np.exp(d - m)))
            return exps

        n = 128
        X = np.random.ranf(n)
        self.prange_tester(test_impl, X)

    @skip_unsupported
    def test_parfor_alias1(self):
        def test_impl(n):
            b = np.zeros((n, n))
            a = b[0]
            for j in range(n):
                a[j] = j + 1
            return b.sum()
        self.prange_tester(test_impl, 4)

    @skip_unsupported
    def test_parfor_alias2(self):
        def test_impl(n):
            b = np.zeros((n, n))
            for i in range(n):
              a = b[i]
              for j in range(n):
                a[j] = i + j
            return b.sum()
        self.prange_tester(test_impl, 4)

    @skip_unsupported
    def test_parfor_alias3(self):
        def test_impl(n):
            b = np.zeros((n, n, n))
            for i in range(n):
              a = b[i]
              for j in range(n):
                c = a[j]
                for k in range(n):
                  c[k] = i + j + k
            return b.sum()
        self.prange_tester(test_impl, 4)

    @skip_unsupported
    def test_parfor_race_1(self):
        def test_impl(x, y):
            for j in range(y):
                k = x
            return k
        raised_warnings = self.prange_tester(test_impl, 10, 20)
        warning_obj = raised_warnings[0]
        expected_msg = ("Variable k used in parallel loop may be written to "
                        "simultaneously by multiple workers and may result "
                        "in non-deterministic or unintended results.")
        self.assertIn(expected_msg, str(warning_obj.message))


@x86_only
class TestParforsVectorizer(TestPrangeBase):

    # env mutating test
    _numba_parallel_test_ = False

    def get_gufunc_asm(self, func, schedule_type, *args, **kwargs):

        fastmath = kwargs.pop('fastmath', False)
        nthreads = kwargs.pop('nthreads', 2)
        cpu_name = kwargs.pop('cpu_name', 'skylake-avx512')
        assertions = kwargs.pop('assertions', True)

        env_opts = {'NUMBA_CPU_NAME': cpu_name,
                    'NUMBA_CPU_FEATURES': '',
                    'NUMBA_NUM_THREADS': str(nthreads)
                    }

        overrides = []
        for k, v in env_opts.items():
            overrides.append(override_env_config(k, v))

        with overrides[0], overrides[1], overrides[2]:
            sig = tuple([numba.typeof(x) for x in args])
            pfunc_vectorizable = self.generate_prange_func(func, None)
            if fastmath == True:
                cres = self.compile_parallel_fastmath(pfunc_vectorizable, sig)
            else:
                cres = self.compile_parallel(pfunc_vectorizable, sig)

            # get the gufunc asm
            asm = self._get_gufunc_asm(cres)

            if assertions:
                schedty = re.compile('call\s+\w+\*\s+@do_scheduling_(\w+)\(')
                matches = schedty.findall(cres.library.get_llvm_str())
                self.assertEqual(len(matches), 2) # 1x decl, 1x call
                self.assertEqual(matches[0], matches[1])
                self.assertTrue(asm != {})

        return asm

    # this is a common match pattern for something like:
    # \n\tvsqrtpd\t-192(%rbx,%rsi,8), %zmm0\n
    # to check vsqrtpd operates on zmm
    match_vsqrtpd_on_zmm = re.compile('\n\s+vsqrtpd\s+.*zmm.*\n')

    @linux_only
    def test_vectorizer_fastmath_asm(self):
        """ This checks that if fastmath is set and the underlying hardware
        is suitable, and the function supplied is amenable to fastmath based
        vectorization, that the vectorizer actually runs.
        """

        # This function will benefit from `fastmath` if run on a suitable
        # target. The vectorizer should unwind the loop and generate
        # packed dtype=double add and sqrt instructions.
        def will_vectorize(A):
            n = len(A)
            acc = 0
            for i in range(n):
                acc += np.sqrt(i)
            return acc

        arg = np.zeros(10)

        fast_asm = self.get_gufunc_asm(will_vectorize, 'unsigned', arg,
                                       fastmath=True)
        slow_asm = self.get_gufunc_asm(will_vectorize, 'unsigned', arg,
                                       fastmath=False)

        for v in fast_asm.values():
            # should unwind and call vector sqrt then vector add
            # all on packed doubles using zmm's
            self.assertTrue('vaddpd' in v)
            self.assertTrue('vsqrtpd' in v)
            self.assertTrue('zmm' in v)
            # make sure vsqrtpd operates on zmm
            self.assertTrue(len(self.match_vsqrtpd_on_zmm.findall(v)) > 1)

        for v in slow_asm.values():
            # vector variants should not be present
            self.assertTrue('vaddpd' not in v)
            self.assertTrue('vsqrtpd' not in v)
            # check scalar variant is present
            self.assertTrue('vsqrtsd' in v)
            self.assertTrue('vaddsd' in v)
            # check no zmm addressing is present
            self.assertTrue('zmm' not in v)

    @linux_only
    def test_unsigned_refusal_to_vectorize(self):
        """ This checks that if fastmath is set and the underlying hardware
        is suitable, and the function supplied is amenable to fastmath based
        vectorization, that the vectorizer actually runs.
        """

        def will_not_vectorize(A):
            n = len(A)
            for i in range(-n, 0):
                A[i] = np.sqrt(A[i])
            return A

        def will_vectorize(A):
            n = len(A)
            for i in range(n):
                A[i] = np.sqrt(A[i])
            return A

        arg = np.zeros(10)

        novec_asm = self.get_gufunc_asm(will_not_vectorize, 'signed', arg,
                                        fastmath=True)

        vec_asm = self.get_gufunc_asm(will_vectorize, 'unsigned', arg,
                                      fastmath=True)

        for v in novec_asm.values():
            # vector variant should not be present
            self.assertTrue('vsqrtpd' not in v)
            # check scalar variant is present
            self.assertTrue('vsqrtsd' in v)
            # check no zmm addressing is present
            self.assertTrue('zmm' not in v)

        for v in vec_asm.values():
            # should unwind and call vector sqrt then vector mov
            # all on packed doubles using zmm's
            self.assertTrue('vsqrtpd' in v)
            self.assertTrue('vmovupd' in v)
            self.assertTrue('zmm' in v)
            # make sure vsqrtpd operates on zmm
            self.assertTrue(len(self.match_vsqrtpd_on_zmm.findall(v)) > 1)

    @linux_only
    # needed as 32bit doesn't have equivalent signed/unsigned instruction generation
    # for this function
    @skip_unsupported
    def test_signed_vs_unsigned_vec_asm(self):
        """ This checks vectorization for signed vs unsigned variants of a
        trivial accumulator, the only meaningful difference should be the
        presence of signed vs. unsigned unpack instructions (for the
        induction var).
        """
        def signed_variant():
            n = 4096
            A = 0.
            for i in range(-n, 0):
                A += i
            return A

        def unsigned_variant():
            n = 4096
            A = 0.
            for i in range(n):
                A += i
            return A

        signed_asm = self.get_gufunc_asm(signed_variant, 'signed',
                                         fastmath=True)
        unsigned_asm = self.get_gufunc_asm(unsigned_variant, 'unsigned',
                                           fastmath=True)

        def strip_instrs(asm):
            acc = []
            for x in asm.splitlines():
                spd = x.strip()
                # filter out anything that isn't a trivial instruction
                # and anything with the gufunc id as it contains an address
                if spd != '' and not (spd.startswith('.')
                                     or spd.startswith('_')
                                     or spd.startswith('"')
                                     or '__numba_parfor_gufunc' in spd):
                        acc.append(re.sub('[\t]', '', spd))
            return acc

        for k, v in signed_asm.items():
            signed_instr = strip_instrs(v)
            break

        for k, v in unsigned_asm.items():
            unsigned_instr = strip_instrs(v)
            break

        from difflib import SequenceMatcher as sm
        # make sure that the only difference in instruction (if there is a
        # difference) is the char 'u'. For example:
        # vcvtsi2sdq vs. vcvtusi2sdq
        self.assertEqual(len(signed_instr), len(unsigned_instr))
        for a, b in zip(signed_instr, unsigned_instr):
            if a == b:
                continue
            else:
                s = sm(lambda x: x == '\t', a, b)
                ops = s.get_opcodes()
                for op in ops:
                    if op[0] == 'insert':
                        self.assertEqual(b[op[-2]:op[-1]], 'u')


class TestParforsSlice(TestParforsBase):

    def check(self, pyfunc, *args, **kwargs):
        cfunc, cpfunc = self.compile_all(pyfunc, *args)
        self.check_parfors_vs_others(pyfunc, cfunc, cpfunc, *args, **kwargs)

    @skip_unsupported
    def test_parfor_slice1(self):
        def test_impl(a):
            (n,) = a.shape
            b = a[0:n-2] + a[1:n-1]
            return b

        self.check(test_impl, np.ones(10))

    @skip_unsupported
    def test_parfor_slice2(self):
        def test_impl(a, m):
            (n,) = a.shape
            b = a[0:n-2] + a[1:m]
            return b

        # runtime assertion should succeed
        self.check(test_impl, np.ones(10), 9)
        # next we expect failure
        with self.assertRaises(AssertionError) as raises:
            njit(parallel=True)(test_impl)(np.ones(10),10)
        self.assertIn("do not match", str(raises.exception))

    @skip_unsupported
    def test_parfor_slice3(self):
        def test_impl(a):
            (m,n) = a.shape
            b = a[0:m-1,0:n-1] + a[1:m,1:n]
            return b

        self.check(test_impl, np.ones((4,3)))

    @skip_unsupported
    def test_parfor_slice4(self):
        def test_impl(a):
            (m,n) = a.shape
            b = a[:,0:n-1] + a[:,1:n]
            return b

        self.check(test_impl, np.ones((4,3)))

    @skip_unsupported
    def test_parfor_slice5(self):
        def test_impl(a):
            (m,n) = a.shape
            b = a[0:m-1,:] + a[1:m,:]
            return b

        self.check(test_impl, np.ones((4,3)))

    @skip_unsupported
    def test_parfor_slice6(self):
        def test_impl(a):
            b = a.transpose()
            c = a[1,:] + b[:,1]
            return c

        self.check(test_impl, np.ones((4,3)))

    @skip_unsupported
    def test_parfor_slice7(self):
        def test_impl(a):
            b = a.transpose()
            c = a[1,:] + b[1,:]
            return c

        # runtime check should succeed
        self.check(test_impl, np.ones((3,3)))
        # next we expect failure
        with self.assertRaises(AssertionError) as raises:
            njit(parallel=True)(test_impl)(np.ones((3,4)))
        self.assertIn("do not match", str(raises.exception))

#    @skip_unsupported
    @test_disabled
    def test_parfor_slice8(self):
        def test_impl(a):
            (m,n) = a.shape
            b = a.transpose()
            b[1:m,1:n] = a[1:m,1:n]
            return b

        self.check(test_impl, np.arange(9).reshape((3,3)))

#    @skip_unsupported
    @test_disabled
    def test_parfor_slice9(self):
        def test_impl(a):
            (m,n) = a.shape
            b = a.transpose()
            b[1:n,1:m] = a[:,1:m]
            return b

        self.check(test_impl, np.arange(12).reshape((3,4)))

#    @skip_unsupported
    @test_disabled
    def test_parfor_slice10(self):
        def test_impl(a):
            (m,n) = a.shape
            b = a.transpose()
            b[2,1:m] = a[2,1:m]
            return b

        self.check(test_impl, np.arange(9).reshape((3,3)))

    @skip_unsupported
    def test_parfor_slice11(self):
        def test_impl(a):
            (m,n,l) = a.shape
            b = a.copy()
            b[:,1,1:l] = a[:,2,1:l]
            return b

        self.check(test_impl, np.arange(27).reshape((3,3,3)))

    @skip_unsupported
    def test_parfor_slice12(self):
        def test_impl(a):
            (m,n) = a.shape
            b = a.copy()
            b[1,1:-1] = a[0,:-2]
            return b

        self.check(test_impl, np.arange(12).reshape((3,4)))

    @skip_unsupported
    def test_parfor_slice13(self):
        def test_impl(a):
            (m,n) = a.shape
            b = a.copy()
            c = -1
            b[1,1:c] = a[0,-n:c-1]
            return b

        self.check(test_impl, np.arange(12).reshape((3,4)))

    @skip_unsupported
    def test_parfor_slice14(self):
        def test_impl(a):
            (m,n) = a.shape
            b = a.copy()
            c = -1
            b[1,:-1] = a[0,-3:4]
            return b

        self.check(test_impl, np.arange(12).reshape((3,4)))

    @skip_unsupported
    def test_parfor_slice15(self):
        def test_impl(a):
            (m,n) = a.shape
            b = a.copy()
            c = -1
            b[1,-(n-1):] = a[0,-3:4]
            return b

        self.check(test_impl, np.arange(12).reshape((3,4)))

    @skip_unsupported
    def test_parfor_slice16(self):
        def test_impl(a, b, n):
            assert(a.shape == b.shape)
            a[1:n] = 10
            b[0:(n-1)] = 10
            return a * b

        self.check(test_impl, np.ones(10), np.zeros(10), 8)
        args = (numba.float64[:], numba.float64[:], numba.int64)
        self.assertEqual(countParfors(test_impl, args), 2)

    @skip_unsupported
    def test_parfor_slice17(self):
        def test_impl(m, A):
            B = np.zeros(m)
            n = len(A)
            B[-n:] = A
            return B

        self.check(test_impl, 10, np.ones(10))


class TestParforsOptions(TestParforsBase):

    def check(self, pyfunc, *args, **kwargs):
        cfunc, cpfunc = self.compile_all(pyfunc, *args)
        self.check_parfors_vs_others(pyfunc, cfunc, cpfunc, *args, **kwargs)

    @skip_unsupported
    def test_parfor_options(self):
        def test_impl(a):
            n = a.shape[0]
            b = np.ones(n)
            c = np.array([ i for i in range(n) ])
            b[:n] = a + b * c
            for i in prange(n):
                c[i] = b[i] * a[i]
            return reduce(lambda x,y:x+y, c, 0)

        self.check(test_impl, np.ones(10))
        args = (numba.float64[:],)
        # everything should fuse with default option
        self.assertEqual(countParfors(test_impl, args), 1)
        # with no fusion
        self.assertEqual(countParfors(test_impl, args, fusion=False), 6)
        # with no fusion, comprehension
        self.assertEqual(countParfors(test_impl, args, fusion=False,
                         comprehension=False), 5)
        #with no fusion, comprehension, setitem
        self.assertEqual(countParfors(test_impl, args, fusion=False,
                         comprehension=False, setitem=False), 4)
         # with no fusion, comprehension, prange
        self.assertEqual(countParfors(test_impl, args, fusion=False,
                         comprehension=False, setitem=False, prange=False), 3)
         # with no fusion, comprehension, prange, reduction
        self.assertEqual(countParfors(test_impl, args, fusion=False,
                         comprehension=False, setitem=False, prange=False,
                         reduction=False), 2)
        # with no fusion, comprehension, prange, reduction, numpy
        self.assertEqual(countParfors(test_impl, args, fusion=False,
                         comprehension=False, setitem=False, prange=False,
                         reduction=False, numpy=False), 0)


class TestParforsBitMask(TestParforsBase):

    def check(self, pyfunc, *args, **kwargs):
        cfunc, cpfunc = self.compile_all(pyfunc, *args)
        self.check_parfors_vs_others(pyfunc, cfunc, cpfunc, *args, **kwargs)

    @skip_unsupported
    def test_parfor_bitmask1(self):
        def test_impl(a, n):
            b = a > n
            a[b] = 0
            return a

        self.check(test_impl, np.arange(10), 5)

    @skip_unsupported
    def test_parfor_bitmask2(self):
        def test_impl(a, b):
            a[b] = 0
            return a

        a = np.arange(10)
        b = a > 5
        self.check(test_impl, a, b)

    @skip_unsupported
    def test_parfor_bitmask3(self):
        def test_impl(a, b):
            a[b] = a[b]
            return a

        a = np.arange(10)
        b = a > 5
        self.check(test_impl, a, b)

    @skip_unsupported
    def test_parfor_bitmask4(self):
        def test_impl(a, b):
            a[b] = (2 * a)[b]
            return a

        a = np.arange(10)
        b = a > 5
        self.check(test_impl, a, b)

    @skip_unsupported
    def test_parfor_bitmask5(self):
        def test_impl(a, b):
            a[b] = a[b] * a[b]
            return a

        a = np.arange(10)
        b = a > 5
        self.check(test_impl, a, b)

    @skip_unsupported
    def test_parfor_bitmask6(self):
        def test_impl(a, b, c):
            a[b] = c
            return a

        a = np.arange(10)
        b = a > 5
        c = np.zeros(sum(b))

        # expect failure due to lack of parallelism
        with self.assertRaises(AssertionError) as raises:
            self.check(test_impl, a, b, c)
        self.assertIn("\'@do_scheduling\' not found", str(raises.exception))

class TestParforsMisc(TestCase):
    """
    Tests miscellaneous parts of ParallelAccelerator use.
    """

    @skip_unsupported
    def test_warn_if_cache_set(self):

        def pyfunc():
            return

        with warnings.catch_warnings(record=True) as raised_warnings:
            warnings.simplefilter('always')
            cfunc = njit(parallel=True, cache=True)(pyfunc)
            cfunc()

        self.assertEqual(len(raised_warnings), 1)

        warning_obj = raised_warnings[0]

        expected_msg = ("Caching is not available when the 'parallel' target "
                        "is in use. Caching is now being disabled to allow "
                        "execution to continue.")

        # check warning message appeared
        self.assertIn(expected_msg, str(warning_obj.message))

        # make sure the cache is set to false, cf. NullCache
        self.assertTrue(isinstance(cfunc._cache, numba.caching.NullCache))

if __name__ == "__main__":
    unittest.main()<|MERGE_RESOLUTION|>--- conflicted
+++ resolved
@@ -1189,7 +1189,6 @@
         self.assertEqual(countArrayAllocs(test_impl, (types.intp,)), 1)
 
     @skip_unsupported
-<<<<<<< HEAD
     def test_reduction_var_reuse(self):
         # issue #3139
         def test_impl(n):
@@ -1202,7 +1201,26 @@
 
             return acc
         self.check(test_impl, 16)
-=======
+
+    @skip_unsupported
+    def test_two_d_array_reduction_reuse(self):
+        def test_impl(n):
+            shp = (13, 17)
+            size = shp[0] * shp[1]
+            result1 = np.zeros(shp, np.int_)
+            tmp = np.arange(size).reshape(shp)
+
+            for i in numba.prange(n):
+                result1 += tmp
+                
+            for i in numba.prange(n):
+                result1 += tmp
+                
+            return result1
+
+        self.check(test_impl, 100)
+
+    @skip_unsupported
     def test_one_d_array_reduction(self):
         def test_impl(n):
             result = np.zeros(1, np.int_)
@@ -1281,7 +1299,6 @@
         n = 211
         A = np.arange(n)
         self.check(test_impl, A)
->>>>>>> 70146416
 
 
 class TestPrangeBase(TestParforsBase):
