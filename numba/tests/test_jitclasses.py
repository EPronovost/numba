import ctypes
import pickle
<<<<<<< HEAD
import typing as py_typing
=======
import random
import typing as py_typing
import unittest
>>>>>>> 65a49726
import warnings

from collections import OrderedDict

import numba
import numpy as np
<<<<<<< HEAD

from numba import (float32, float64, int16, int32, boolean, deferred_type,
                   optional)
from numba import njit, typeof
from numba.core import types, errors
from numba.tests.support import TestCase, MemoryLeakMixin
from numba.experimental.jitclass import _box
from numba.experimental.jitclass.base import JitClassType
from numba.core.runtime.nrt import MemInfo
=======
from numba import (boolean, deferred_type, float32, float64, int16, int32,
                   njit, optional, typeof)
from numba.core import errors, types
from numba.core.dispatcher import Dispatcher
>>>>>>> 65a49726
from numba.core.errors import LoweringError
from numba.core.runtime.nrt import MemInfo
from numba.experimental import jitclass
from numba.experimental.jitclass import _box
from numba.experimental.jitclass.base import JitClassType
from numba.tests.support import MemoryLeakMixin, TestCase


class TestClass1(object):
    def __init__(self, x, y, z=1, *, a=5):
        self.x = x
        self.y = y
        self.z = z
        self.a = a


class TestClass2(object):
    def __init__(self, x, y, z=1, *args, a=5):
        self.x = x
        self.y = y
        self.z = z
        self.args = args
        self.a = a


def _get_meminfo(box):
    ptr = _box.box_get_meminfoptr(box)
    mi = MemInfo(ptr)
    mi.acquire()
    return mi


class TestJitClass(TestCase, MemoryLeakMixin):

    def _check_spec(self, spec, test_cls=None, all_expected=None):
        if test_cls is None:
            @jitclass(spec)
            class Test(object):

                def __init__(self):
                    pass
            test_cls = Test

        clsty = test_cls.class_type.instance_type
        names = list(clsty.struct.keys())
        values = list(clsty.struct.values())

        if all_expected is None:
            if isinstance(spec, OrderedDict):
                all_expected = spec.items()
            else:
                all_expected = spec

        self.assertEqual(len(names), len(all_expected))
        for got, expected in zip(zip(names, values), all_expected):
            self.assertEqual(got[0], expected[0])
            self.assertEqual(got[1], expected[1])

    def test_ordereddict_spec(self):
        spec = OrderedDict()
        spec["x"] = int32
        spec["y"] = float32
        self._check_spec(spec)

    def test_list_spec(self):
        spec = [("x", int32),
                ("y", float32)]
        self._check_spec(spec)

    def test_type_annotations(self):
        spec = [("x", int32)]

        @jitclass(spec)
        class Test1(object):
            x: int
            y: py_typing.List[float]

            def __init__(self):
                pass

        self._check_spec(spec, Test1, spec + [("y", types.List(float64))])

    def test_spec_errors(self):
        spec1 = [("x", int), ("y", float32[:])]
        spec2 = [(1, int32), ("y", float32[:])]

        class Test(object):

            def __init__(self):
                pass

        with self.assertRaises(TypeError) as raises:
            jitclass(Test, spec1)
        self.assertIn("spec values should be Numba type instances",
                      str(raises.exception))
        with self.assertRaises(TypeError) as raises:
            jitclass(Test, spec2)
        self.assertEqual(str(raises.exception),
                         "spec keys should be strings, got 1")

    def test_init_errors(self):

        @jitclass([])
        class Test:
            def __init__(self):
                return 7

        with self.assertRaises(errors.TypingError) as raises:
            Test()

        self.assertIn("__init__() should return None, not",
                      str(raises.exception))

    def _make_Float2AndArray(self):
        spec = OrderedDict()
        spec["x"] = float32
        spec["y"] = float32
        spec["arr"] = float32[:]

        @jitclass(spec)
        class Float2AndArray(object):

            def __init__(self, x, y, arr):
                self.x = x
                self.y = y
                self.arr = arr

            def add(self, val):
                self.x += val
                self.y += val
                return val

        return Float2AndArray

    def _make_Vector2(self):
        spec = OrderedDict()
        spec["x"] = int32
        spec["y"] = int32

        @jitclass(spec)
        class Vector2(object):

            def __init__(self, x, y):
                self.x = x
                self.y = y

        return Vector2

    def test_jit_class_1(self):
        Float2AndArray = self._make_Float2AndArray()
        Vector2 = self._make_Vector2()

        @njit
        def bar(obj):
            return obj.x + obj.y

        @njit
        def foo(a):
            obj = Float2AndArray(1, 2, a)
            obj.add(123)

            vec = Vector2(3, 4)
            return bar(obj), bar(vec), obj.arr

        inp = np.ones(10, dtype=np.float32)
        a, b, c = foo(inp)
        self.assertEqual(a, 123 + 1 + 123 + 2)
        self.assertEqual(b, 3 + 4)
        self.assertPreciseEqual(c, inp)

    def test_jitclass_usage_from_python(self):
        Float2AndArray = self._make_Float2AndArray()

        @njit
        def identity(obj):
            return obj

        @njit
        def retrieve_attributes(obj):
            return obj.x, obj.y, obj.arr

        arr = np.arange(10, dtype=np.float32)
        obj = Float2AndArray(1, 2, arr)
        obj_meminfo = _get_meminfo(obj)
        self.assertEqual(obj_meminfo.refcount, 2)
        self.assertEqual(obj_meminfo.data, _box.box_get_dataptr(obj))
        self.assertEqual(obj._numba_type_.class_type,
                         Float2AndArray.class_type)
        # Use jit class instance in numba
        other = identity(obj)
        other_meminfo = _get_meminfo(other)  # duplicates MemInfo object to obj
        self.assertEqual(obj_meminfo.refcount, 4)
        self.assertEqual(other_meminfo.refcount, 4)
        self.assertEqual(other_meminfo.data, _box.box_get_dataptr(other))
        self.assertEqual(other_meminfo.data, obj_meminfo.data)

        # Check dtor
        del other, other_meminfo
        self.assertEqual(obj_meminfo.refcount, 2)

        # Check attributes
        out_x, out_y, out_arr = retrieve_attributes(obj)
        self.assertEqual(out_x, 1)
        self.assertEqual(out_y, 2)
        self.assertIs(out_arr, arr)

        # Access attributes from python
        self.assertEqual(obj.x, 1)
        self.assertEqual(obj.y, 2)
        self.assertIs(obj.arr, arr)

        # Access methods from python
        self.assertEqual(obj.add(123), 123)
        self.assertEqual(obj.x, 1 + 123)
        self.assertEqual(obj.y, 2 + 123)

        # Setter from python
        obj.x = 333
        obj.y = 444
        obj.arr = newarr = np.arange(5, dtype=np.float32)
        self.assertEqual(obj.x, 333)
        self.assertEqual(obj.y, 444)
        self.assertIs(obj.arr, newarr)

    def test_jitclass_datalayout(self):
        spec = OrderedDict()
        # Boolean has different layout as value vs data
        spec["val"] = boolean

        @jitclass(spec)
        class Foo(object):

            def __init__(self, val):
                self.val = val

        self.assertTrue(Foo(True).val)
        self.assertFalse(Foo(False).val)

    def test_deferred_type(self):
        node_type = deferred_type()

        spec = OrderedDict()
        spec["data"] = float32
        spec["next"] = optional(node_type)

        @njit
        def get_data(node):
            return node.data

        @jitclass(spec)
        class LinkedNode(object):

            def __init__(self, data, next):
                self.data = data
                self.next = next

            def get_next_data(self):
                # use deferred type as argument
                return get_data(self.next)

            def append_to_tail(self, other):
                cur = self
                while cur.next is not None:
                    cur = cur.next
                cur.next = other

        node_type.define(LinkedNode.class_type.instance_type)

        first = LinkedNode(123, None)
        self.assertEqual(first.data, 123)
        self.assertIsNone(first.next)

        second = LinkedNode(321, first)

        first_meminfo = _get_meminfo(first)
        second_meminfo = _get_meminfo(second)
        self.assertEqual(first_meminfo.refcount, 3)
        self.assertEqual(second.next.data, first.data)
        self.assertEqual(first_meminfo.refcount, 3)
        self.assertEqual(second_meminfo.refcount, 2)

        # Test using deferred type as argument
        first_val = second.get_next_data()
        self.assertEqual(first_val, first.data)

        # Check setattr (issue #2606)
        self.assertIsNone(first.next)
        second.append_to_tail(LinkedNode(567, None))
        self.assertIsNotNone(first.next)
        self.assertEqual(first.next.data, 567)
        self.assertIsNone(first.next.next)
        second.append_to_tail(LinkedNode(678, None))
        self.assertIsNotNone(first.next.next)
        self.assertEqual(first.next.next.data, 678)

        # Check ownership
        self.assertEqual(first_meminfo.refcount, 3)
        del second, second_meminfo
        self.assertEqual(first_meminfo.refcount, 2)

    def test_c_structure(self):
        spec = OrderedDict()
        spec["a"] = int32
        spec["b"] = int16
        spec["c"] = float64

        @jitclass(spec)
        class Struct(object):

            def __init__(self, a, b, c):
                self.a = a
                self.b = b
                self.c = c

        st = Struct(0xabcd, 0xef, 3.1415)

        class CStruct(ctypes.Structure):
            _fields_ = [
                ("a", ctypes.c_int32),
                ("b", ctypes.c_int16),
                ("c", ctypes.c_double),
            ]

        ptr = ctypes.c_void_p(_box.box_get_dataptr(st))
        cstruct = ctypes.cast(ptr, ctypes.POINTER(CStruct))[0]
        self.assertEqual(cstruct.a, st.a)
        self.assertEqual(cstruct.b, st.b)
        self.assertEqual(cstruct.c, st.c)

    def test_is(self):
        Vector = self._make_Vector2()
        vec_a = Vector(1, 2)

        @njit
        def do_is(a, b):
            return a is b

        with self.assertRaises(LoweringError) as raises:
            # trigger compilation
            do_is(vec_a, vec_a)
        self.assertIn("no default `is` implementation", str(raises.exception))

    def test_isinstance(self):
        Vector2 = self._make_Vector2()
        vec = Vector2(1, 2)
        self.assertIsInstance(vec, Vector2)

    def test_subclassing(self):
        Vector2 = self._make_Vector2()
        with self.assertRaises(TypeError) as raises:
            class SubV(Vector2):
                pass
        self.assertEqual(str(raises.exception),
                         "cannot subclass from a jitclass")

    def test_base_class(self):
        class Base(object):

            def what(self):
                return self.attr

        @jitclass([("attr", int32)])
        class Test(Base):

            def __init__(self, attr):
                self.attr = attr

        obj = Test(123)
        self.assertEqual(obj.what(), 123)

    def test_globals(self):

        class Mine(object):
            constant = 123

            def __init__(self):
                pass

        with self.assertRaises(TypeError) as raises:
            jitclass(Mine)

        self.assertEqual(str(raises.exception),
                         "class members are not yet supported: constant")

    def test_user_getter_setter(self):
        @jitclass([("attr", int32)])
        class Foo(object):

            def __init__(self, attr):
                self.attr = attr

            @property
            def value(self):
                return self.attr + 1

            @value.setter
            def value(self, val):
                self.attr = val - 1

        foo = Foo(123)
        self.assertEqual(foo.attr, 123)
        # Getter
        self.assertEqual(foo.value, 123 + 1)
        # Setter
        foo.value = 789
        self.assertEqual(foo.attr, 789 - 1)
        self.assertEqual(foo.value, 789)

        # Test nopython mode usage of getter and setter
        @njit
        def bar(foo, val):
            a = foo.value
            foo.value = val
            b = foo.value
            c = foo.attr
            return a, b, c

        a, b, c = bar(foo, 567)
        self.assertEqual(a, 789)
        self.assertEqual(b, 567)
        self.assertEqual(c, 567 - 1)

    def test_user_deleter_error(self):
        class Foo(object):

            def __init__(self):
                pass

            @property
            def value(self):
                return 1

            @value.deleter
            def value(self):
                pass

        with self.assertRaises(TypeError) as raises:
            jitclass(Foo)
        self.assertEqual(str(raises.exception),
                         "deleter is not supported: value")

    def test_name_shadowing_error(self):
        class Foo(object):

            def __init__(self):
                pass

            @property
            def my_property(self):
                pass

            def my_method(self):
                pass

        with self.assertRaises(NameError) as raises:
            jitclass(Foo, [("my_property", int32)])
        self.assertEqual(str(raises.exception), "name shadowing: my_property")

        with self.assertRaises(NameError) as raises:
            jitclass(Foo, [("my_method", int32)])
        self.assertEqual(str(raises.exception), "name shadowing: my_method")

    def test_distinct_classes(self):
        # Different classes with the same names shouldn't confuse the compiler
        @jitclass([("x", int32)])
        class Foo(object):

            def __init__(self, x):
                self.x = x + 2

            def run(self):
                return self.x + 1

        FirstFoo = Foo

        @jitclass([("x", int32)])
        class Foo(object):

            def __init__(self, x):
                self.x = x - 2

            def run(self):
                return self.x - 1

        SecondFoo = Foo
        foo = FirstFoo(5)
        self.assertEqual(foo.x, 7)
        self.assertEqual(foo.run(), 8)
        foo = SecondFoo(5)
        self.assertEqual(foo.x, 3)
        self.assertEqual(foo.run(), 2)

    def test_parameterized(self):
        class MyClass(object):

            def __init__(self, value):
                self.value = value

        def create_my_class(value):
            cls = jitclass(MyClass, [("value", typeof(value))])
            return cls(value)

        a = create_my_class(123)
        self.assertEqual(a.value, 123)

        b = create_my_class(12.3)
        self.assertEqual(b.value, 12.3)

        c = create_my_class(np.array([123]))
        np.testing.assert_equal(c.value, [123])

        d = create_my_class(np.array([12.3]))
        np.testing.assert_equal(d.value, [12.3])

    def test_protected_attrs(self):
        spec = {
            "value": int32,
            "_value": float32,
            "__value": int32,
            "__value__": int32,
        }

        @jitclass(spec)
        class MyClass(object):

            def __init__(self, value):
                self.value = value
                self._value = value / 2
                self.__value = value * 2
                self.__value__ = value - 1

            @property
            def private_value(self):
                return self.__value

            @property
            def _inner_value(self):
                return self._value

            @_inner_value.setter
            def _inner_value(self, v):
                self._value = v

            @property
            def __private_value(self):
                return self.__value

            @__private_value.setter
            def __private_value(self, v):
                self.__value = v

            def swap_private_value(self, new):
                old = self.__private_value
                self.__private_value = new
                return old

            def _protected_method(self, factor):
                return self._value * factor

            def __private_method(self, factor):
                return self.__value * factor

            def check_private_method(self, factor):
                return self.__private_method(factor)

        value = 123
        inst = MyClass(value)
        # test attributes
        self.assertEqual(inst.value, value)
        self.assertEqual(inst._value, value / 2)
        self.assertEqual(inst.private_value, value * 2)
        # test properties
        self.assertEqual(inst._inner_value, inst._value)
        freeze_inst_value = inst._value
        inst._inner_value -= 1
        self.assertEqual(inst._inner_value, freeze_inst_value - 1)

        self.assertEqual(inst.swap_private_value(321), value * 2)
        self.assertEqual(inst.swap_private_value(value * 2), 321)
        # test methods
        self.assertEqual(inst._protected_method(3), inst._value * 3)
        self.assertEqual(inst.check_private_method(3), inst.private_value * 3)
        # test special
        self.assertEqual(inst.__value__, value - 1)
        inst.__value__ -= 100
        self.assertEqual(inst.__value__, value - 101)

        # test errors
        @njit
        def access_dunder(inst):
            return inst.__value

        with self.assertRaises(errors.TypingError) as raises:
            access_dunder(inst)
        # It will appear as "_TestJitClass__value" because the `access_dunder`
        # is under the scope of "TestJitClass".
        self.assertIn("_TestJitClass__value", str(raises.exception))

        with self.assertRaises(AttributeError) as raises:
            access_dunder.py_func(inst)
        self.assertIn("_TestJitClass__value", str(raises.exception))

    def test_annotations(self):
        """
        Methods with annotations should compile fine (issue #1911).
        """
        from .annotation_usecases import AnnotatedClass

        spec = {"x": int32}
        cls = jitclass(AnnotatedClass, spec)

        obj = cls(5)
        self.assertEqual(obj.x, 5)
        self.assertEqual(obj.add(2), 7)

    def test_docstring(self):

        @jitclass
        class Apple(object):
            "Class docstring"

            def __init__(self):
                "init docstring"

            def foo(self):
                "foo method docstring"

            @property
            def aval(self):
                "aval property docstring"

        self.assertEqual(Apple.__doc__, "Class docstring")
        self.assertEqual(Apple.__init__.__doc__, "init docstring")
        self.assertEqual(Apple.foo.__doc__, "foo method docstring")
        self.assertEqual(Apple.aval.__doc__, "aval property docstring")

    def test_kwargs(self):
        spec = [("a", int32),
                ("b", float64)]

        @jitclass(spec)
        class TestClass(object):
            def __init__(self, x, y, z):
                self.a = x * y
                self.b = z

        x = 2
        y = 2
        z = 1.1
        kwargs = {"y": y, "z": z}
        tc = TestClass(x=2, **kwargs)
        self.assertEqual(tc.a, x * y)
        self.assertEqual(tc.b, z)

    def test_default_args(self):
        spec = [("x", int32),
                ("y", int32),
                ("z", int32)]

        @jitclass(spec)
        class TestClass(object):
            def __init__(self, x, y, z=1):
                self.x = x
                self.y = y
                self.z = z

        tc = TestClass(1, 2, 3)
        self.assertEqual(tc.x, 1)
        self.assertEqual(tc.y, 2)
        self.assertEqual(tc.z, 3)

        tc = TestClass(1, 2)
        self.assertEqual(tc.x, 1)
        self.assertEqual(tc.y, 2)
        self.assertEqual(tc.z, 1)

        tc = TestClass(y=2, z=5, x=1)
        self.assertEqual(tc.x, 1)
        self.assertEqual(tc.y, 2)
        self.assertEqual(tc.z, 5)

    def test_default_args_keyonly(self):
        spec = [("x", int32),
                ("y", int32),
                ("z", int32),
                ("a", int32)]

        TestClass = jitclass(TestClass1, spec)

        tc = TestClass(2, 3)
        self.assertEqual(tc.x, 2)
        self.assertEqual(tc.y, 3)
        self.assertEqual(tc.z, 1)
        self.assertEqual(tc.a, 5)

        tc = TestClass(y=4, x=2, a=42, z=100)
        self.assertEqual(tc.x, 2)
        self.assertEqual(tc.y, 4)
        self.assertEqual(tc.z, 100)
        self.assertEqual(tc.a, 42)

        tc = TestClass(y=4, x=2, a=42)
        self.assertEqual(tc.x, 2)
        self.assertEqual(tc.y, 4)
        self.assertEqual(tc.z, 1)
        self.assertEqual(tc.a, 42)

        tc = TestClass(y=4, x=2)
        self.assertEqual(tc.x, 2)
        self.assertEqual(tc.y, 4)
        self.assertEqual(tc.z, 1)
        self.assertEqual(tc.a, 5)

    def test_default_args_starargs_and_keyonly(self):
        spec = [("x", int32),
                ("y", int32),
                ("z", int32),
                ("args", types.UniTuple(int32, 2)),
                ("a", int32)]

        with self.assertRaises(errors.UnsupportedError) as raises:
            jitclass(TestClass2, spec)

        msg = "VAR_POSITIONAL argument type unsupported"
        self.assertIn(msg, str(raises.exception))

    def test_generator_method(self):
        spec = []

        @jitclass(spec)
        class TestClass(object):
            def __init__(self):
                pass

            def gen(self, niter):
                for i in range(niter):
                    yield np.arange(i)

        def expected_gen(niter):
            for i in range(niter):
                yield np.arange(i)

        for niter in range(10):
            for expect, got in zip(expected_gen(niter), TestClass().gen(niter)):
                self.assertPreciseEqual(expect, got)

    def test_getitem(self):
        spec = [("data", int32[:])]

        @jitclass(spec)
        class TestClass(object):
            def __init__(self):
                self.data = np.zeros(10, dtype=np.int32)

            def __setitem__(self, key, data):
                self.data[key] = data

            def __getitem__(self, key):
                return self.data[key]

        @njit
        def create_and_set_indices():
            t = TestClass()
            t[1] = 1
            t[2] = 2
            t[3] = 3
            return t

        @njit
        def get_index(t, n):
            return t[n]

        t = create_and_set_indices()
        self.assertEqual(get_index(t, 1), 1)
        self.assertEqual(get_index(t, 2), 2)
        self.assertEqual(get_index(t, 3), 3)

    def test_getitem_unbox(self):
        spec = [("data", int32[:])]

        @jitclass(spec)
        class TestClass(object):
            def __init__(self):
                self.data = np.zeros(10, dtype=np.int32)

            def __setitem__(self, key, data):
                self.data[key] = data

            def __getitem__(self, key):
                return self.data[key]

        t = TestClass()
        t[1] = 10

        @njit
        def set2return1(t):
            t[2] = 20
            return t[1]

        t_1 = set2return1(t)
        self.assertEqual(t_1, 10)
        self.assertEqual(t[2], 20)

    def test_getitem_complex_key(self):
        spec = [("data", int32[:, :])]

        @jitclass(spec)
        class TestClass(object):
            def __init__(self):
                self.data = np.zeros((10, 10), dtype=np.int32)

            def __setitem__(self, key, data):
                self.data[int(key.real), int(key.imag)] = data

            def __getitem__(self, key):
                return self.data[int(key.real), int(key.imag)]

        t = TestClass()

        t[complex(1, 1)] = 3

        @njit
        def get_key(t, real, imag):
            return t[complex(real, imag)]

        @njit
        def set_key(t, real, imag, data):
            t[complex(real, imag)] = data

        self.assertEqual(get_key(t, 1, 1), 3)
        set_key(t, 2, 2, 4)
        self.assertEqual(t[complex(2, 2)], 4)

    def test_getitem_tuple_key(self):
        spec = [("data", int32[:, :])]

        @jitclass(spec)
        class TestClass(object):
            def __init__(self):
                self.data = np.zeros((10, 10), dtype=np.int32)

            def __setitem__(self, key, data):
                self.data[key[0], key[1]] = data

            def __getitem__(self, key):
                return self.data[key[0], key[1]]

        t = TestClass()
        t[1, 1] = 11

        @njit
        def get11(t):
            return t[1, 1]

        @njit
        def set22(t, data):
            t[2, 2] = data

        self.assertEqual(get11(t), 11)
        set22(t, 22)
        self.assertEqual(t[2, 2], 22)

    def test_getitem_slice_key(self):
        spec = [("data", int32[:])]

        @jitclass(spec)
        class TestClass(object):
            def __init__(self):
                self.data = np.zeros(10, dtype=np.int32)

            def __setitem__(self, slc, data):
                self.data[slc.start] = data
                self.data[slc.stop] = data + slc.step

            def __getitem__(self, slc):
                return self.data[slc.start]

        t = TestClass()
        # set t.data[1] = 1 and t.data[5] = 2
        t[1:5:1] = 1

        self.assertEqual(t[1:1:1], 1)
        self.assertEqual(t[5:5:5], 2)

        @njit
        def get5(t):
            return t[5:6:1]

        self.assertEqual(get5(t), 2)

        # sets t.data[2] = data, and t.data[6] = data + 1
        @njit
        def set26(t, data):
            t[2:6:1] = data

        set26(t, 2)
        self.assertEqual(t[2:2:1], 2)
        self.assertEqual(t[6:6:1], 3)

    def test_jitclass_longlabel_not_truncated(self):
        # See issue #3872, llvm 7 introduced a max label length of 1024 chars
        # Numba ships patched llvm 7.1 (ppc64le) and patched llvm 8 to undo this
        # change, this test is here to make sure long labels are ok:
        alphabet = [chr(ord("a") + x) for x in range(26)]

        spec = [(letter * 10, float64) for letter in alphabet]
        spec.extend([(letter.upper() * 10, float64) for letter in alphabet])

        @jitclass(spec)
        class TruncatedLabel(object):
            def __init__(self,):
                self.aaaaaaaaaa = 10.

            def meth1(self):
                self.bbbbbbbbbb = random.gauss(self.aaaaaaaaaa, self.aaaaaaaaaa)

            def meth2(self):
                self.meth1()

        # unpatched LLVMs will raise here...
        TruncatedLabel().meth2()

    def test_pickling(self):
        @jitclass
        class PickleTestSubject(object):
            def __init__(self):
                pass

        inst = PickleTestSubject()
        ty = typeof(inst)
        self.assertIsInstance(ty, types.ClassInstanceType)
        pickled = pickle.dumps(ty)
        self.assertIs(pickle.loads(pickled), ty)

    def test_static_methods(self):
        @jitclass([("x", int32)])
        class Test1:
            def __init__(self, x):
                self.x = x

            def increase(self, y):
                self.x = self.add(self.x, y)
                return self.x

            @staticmethod
            def add(a, b):
                return a + b

            @staticmethod
            def sub(a, b):
                return a - b

        @jitclass([("x", int32)])
        class Test2:
            def __init__(self, x):
                self.x = x

            def increase(self, y):
                self.x = self.add(self.x, y)
                return self.x

            @staticmethod
            def add(a, b):
                return a - b

        self.assertIsInstance(Test1.add, Dispatcher)
        self.assertIsInstance(Test1.sub, Dispatcher)
        self.assertIsInstance(Test2.add, Dispatcher)
        self.assertNotEqual(Test1.add, Test2.add)

        self.assertEqual(3, Test1.add(1, 2))
        self.assertEqual(-1, Test2.add(1, 2))
        self.assertEqual(4, Test1.sub(6, 2))

        t1 = Test1(0)
        t2 = Test2(0)
        self.assertEqual(1, t1.increase(1))
        self.assertEqual(-1, t2.increase(1))
        self.assertEqual(2, t1.add(1, 1))
        self.assertEqual(0, t1.sub(1, 1))
        self.assertEqual(0, t2.add(1, 1))
        self.assertEqual(2j, t1.add(1j, 1j))
        self.assertEqual(1j, t1.sub(2j, 1j))
        self.assertEqual("foobar", t1.add("foo", "bar"))

        with self.assertRaises(AttributeError) as raises:
            Test2.sub(3, 1)
        self.assertIn("has no attribute 'sub'",
                      str(raises.exception))

        with self.assertRaises(TypeError) as raises:
            Test1.add(3)
        self.assertIn("not enough arguments: expected 2, got 1",
                      str(raises.exception))

        # Check error message for calling a static method as a class attr from
        # another method (currently unsupported).

        @jitclass([])
        class Test3:
            def __init__(self):
                pass

            @staticmethod
            def a_static_method(a, b):
                pass

            def call_static(self):
                return Test3.a_static_method(1, 2)

        invalid = Test3()
        with self.assertRaises(errors.TypingError) as raises:
            invalid.call_static()

        self.assertIn("Unknown attribute 'a_static_method'",
                      str(raises.exception))

    def test_import_warnings(self):
        class Test:
            def __init__(self):
                pass

        with warnings.catch_warnings(record=True) as ws:
            numba.experimental.jitclass(Test)
            self.assertEqual(len(ws), 0)

            numba.jitclass(Test)
            self.assertEqual(len(ws), 1)
            self.assertIs(ws[0].category, errors.NumbaDeprecationWarning)
            self.assertIn("numba.experimental.jitclass", ws[0].message.msg)

    def test_jitclass_decorator_usecases(self):
        spec = OrderedDict(x=float64)

        @jitclass()
        class Test1:
            x: float

            def __init__(self):
                self.x = 0

        self.assertIsInstance(Test1, JitClassType)
        self.assertDictEqual(Test1.class_type.struct, spec)

        @jitclass(spec=spec)
        class Test2:

            def __init__(self):
                self.x = 0

        self.assertIsInstance(Test2, JitClassType)
        self.assertDictEqual(Test2.class_type.struct, spec)

        @jitclass
        class Test3:
            x: float

            def __init__(self):
                self.x = 0

        self.assertIsInstance(Test3, JitClassType)
        self.assertDictEqual(Test3.class_type.struct, spec)

        @jitclass(spec)
        class Test4:

            def __init__(self):
                self.x = 0

        self.assertIsInstance(Test4, JitClassType)
        self.assertDictEqual(Test4.class_type.struct, spec)

    def test_jitclass_function_usecases(self):
        spec = OrderedDict(x=float64)

        class AnnotatedTest:
            x: float

            def __init__(self):
                self.x = 0

        JitTest1 = jitclass(AnnotatedTest)
        self.assertIsInstance(JitTest1, JitClassType)
        self.assertDictEqual(JitTest1.class_type.struct, spec)

        class UnannotatedTest:

            def __init__(self):
                self.x = 0

        JitTest2 = jitclass(UnannotatedTest, spec)
        self.assertIsInstance(JitTest2, JitClassType)
        self.assertDictEqual(JitTest2.class_type.struct, spec)


if __name__ == "__main__":
    unittest.main()<|MERGE_RESOLUTION|>--- conflicted
+++ resolved
@@ -1,34 +1,18 @@
 import ctypes
 import pickle
-<<<<<<< HEAD
-import typing as py_typing
-=======
 import random
 import typing as py_typing
 import unittest
->>>>>>> 65a49726
 import warnings
 
 from collections import OrderedDict
 
 import numba
 import numpy as np
-<<<<<<< HEAD
-
-from numba import (float32, float64, int16, int32, boolean, deferred_type,
-                   optional)
-from numba import njit, typeof
-from numba.core import types, errors
-from numba.tests.support import TestCase, MemoryLeakMixin
-from numba.experimental.jitclass import _box
-from numba.experimental.jitclass.base import JitClassType
-from numba.core.runtime.nrt import MemInfo
-=======
 from numba import (boolean, deferred_type, float32, float64, int16, int32,
                    njit, optional, typeof)
 from numba.core import errors, types
 from numba.core.dispatcher import Dispatcher
->>>>>>> 65a49726
 from numba.core.errors import LoweringError
 from numba.core.runtime.nrt import MemInfo
 from numba.experimental import jitclass
