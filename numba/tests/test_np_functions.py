--- conflicted
+++ resolved
@@ -14,11 +14,8 @@
 from numba.numpy_support import version as np_version
 from numba.errors import TypingError
 from numba.config import IS_WIN32, IS_32BITS
-<<<<<<< HEAD
+from numba.utils import pysignature
 from numba.targets.arraymath import cross2d
-=======
-from numba.utils import pysignature
->>>>>>> ee942b08
 from .support import TestCase, CompilationCache, MemoryLeakMixin
 from .matmul_usecase import needs_blas
 
