# Tests numpy methods of <class 'function'>

import itertools
import math
import platform
from functools import partial

import numpy as np

from numba.core.compiler import Flags
from numba import jit, njit, typeof
from numba.core import types
from numba.typed import List, Dict
from numba.np.numpy_support import numpy_version
from numba.core.errors import TypingError
from numba.core.config import IS_WIN32, IS_32BITS
from numba.core.utils import pysignature
from numba.np.arraymath import cross2d
from numba.tests.support import (TestCase, CompilationCache, MemoryLeakMixin,
                                 needs_blas, skip_ppc64le_issue4026)
import unittest


no_pyobj_flags = Flags()
no_pyobj_flags.set("nrt")


def sinc(x):
    return np.sinc(x)


def angle1(x):
    return np.angle(x)


def angle2(x, deg):
    return np.angle(x, deg)


def array_equal(a, b):
    return np.array_equal(a, b)


def append(arr, values, axis):
    return np.append(arr, values, axis=axis)


def count_nonzero(arr, axis):
    return np.count_nonzero(arr, axis=axis)


def delete(arr, obj):
    return np.delete(arr, obj)


def diff1(a):
    return np.diff(a)


def diff2(a, n):
    return np.diff(a, n)


def bincount1(a):
    return np.bincount(a)


def bincount2(a, w):
    return np.bincount(a, weights=w)


def searchsorted(a, v):
    return np.searchsorted(a, v)


def searchsorted_left(a, v):
    return np.searchsorted(a, v, side='left')


def searchsorted_right(a, v):
    return np.searchsorted(a, v, side='right')


def digitize(*args):
    return np.digitize(*args)


def histogram(*args):
    return np.histogram(*args)


def machar(*args):
    return np.MachAr()


def isnat(x):
    return np.isnat(x)


def iinfo(*args):
    return np.iinfo(*args)


def finfo(*args):
    return np.finfo(*args)


def finfo_machar(*args):
    return np.finfo(*args).machar


def fliplr(a):
    return np.fliplr(a)


def flipud(a):
    return np.flipud(a)


def flip(a):
    return np.flip(a)


def correlate(a, v):
    return np.correlate(a, v)


def convolve(a, v):
    return np.convolve(a, v)


def tri_n(N):
    return np.tri(N)


def tri_n_m(N, M=None):
    return np.tri(N, M)


def tri_n_k(N, k=0):
    return np.tri(N, k)


def tri_n_m_k(N, M=None, k=0):
    return np.tri(N, M, k)


def tril_m(m):
    return np.tril(m)


def tril_m_k(m, k=0):
    return np.tril(m, k)


def tril_indices_n(n):
    return np.tril_indices(n)


def tril_indices_n_k(n, k=0):
    return np.tril_indices(n, k)


def tril_indices_n_m(n, m=None):
    return np.tril_indices(n, m=m)


def tril_indices_n_k_m(n, k=0, m=None):
    return np.tril_indices(n, k, m)


def tril_indices_from_arr(arr):
    return np.tril_indices_from(arr)


def tril_indices_from_arr_k(arr, k=0):
    return np.tril_indices_from(arr, k)


def triu_m(m):
    return np.triu(m)


def triu_m_k(m, k=0):
    return np.triu(m, k)


def triu_indices_n(n):
    return np.triu_indices(n)


def triu_indices_n_k(n, k=0):
    return np.triu_indices(n, k)


def triu_indices_n_m(n, m=None):
    return np.triu_indices(n, m=m)


def triu_indices_n_k_m(n, k=0, m=None):
    return np.triu_indices(n, k, m)


def triu_indices_from_arr(arr):
    return np.triu_indices_from(arr)


def triu_indices_from_arr_k(arr, k=0):
    return np.triu_indices_from(arr, k)


def vander(x, N=None, increasing=False):
    return np.vander(x, N, increasing)


def partition(a, kth):
    return np.partition(a, kth)


def cov(m, y=None, rowvar=True, bias=False, ddof=None):
    return np.cov(m, y, rowvar, bias, ddof)


def corrcoef(x, y=None, rowvar=True):
    return np.corrcoef(x, y, rowvar)


def ediff1d(ary, to_end=None, to_begin=None):
    return np.ediff1d(ary, to_end, to_begin)


def roll(a, shift):
    return np.roll(a, shift)


def asarray(a):
    return np.asarray(a)


def asarray_kws(a, dtype):
    return np.asarray(a, dtype=dtype)


def asfarray(a, dtype=np.float_):
    return np.asfarray(a, dtype=dtype)


def extract(condition, arr):
    return np.extract(condition, arr)


def np_trapz(y):
    return np.trapz(y)


def np_trapz_x(y, x):
    return np.trapz(y, x)


def np_trapz_dx(y, dx):
    return np.trapz(y, dx=dx)


def np_trapz_x_dx(y, x, dx):
    return np.trapz(y, x, dx)


def interp(x, xp, fp):
    return np.interp(x, xp, fp)


def np_repeat(a, repeats):
    return np.repeat(a, repeats)


def array_repeat(a, repeats):
    return np.asarray(a).repeat(repeats)


def np_select(condlist, choicelist, default=0):
    return np.select(condlist, choicelist, default=default)


def np_select_defaults(condlist, choicelist):
    return np.select(condlist, choicelist)


def np_bartlett(M):
    return np.bartlett(M)


def np_blackman(M):
    return np.blackman(M)


def np_hamming(M):
    return np.hamming(M)


def np_hanning(M):
    return np.hanning(M)


def np_kaiser(M, beta):
    return np.kaiser(M, beta)


def np_cross(a, b):
    return np.cross(a, b)


def flip_lr(a):
    return np.fliplr(a)


def flip_ud(a):
    return np.flipud(a)


class TestNPFunctions(MemoryLeakMixin, TestCase):
    """
    Tests for various Numpy functions.
    """

    def setUp(self):
        super(TestNPFunctions, self).setUp()
        self.ccache = CompilationCache()
        self.rnd = np.random.RandomState(42)

    def run_unary(self, pyfunc, x_types, x_values, flags=no_pyobj_flags,
                  func_extra_types=None, func_extra_args=None,
                  ignore_sign_on_zero=False, abs_tol=None, **kwargs):
        """
        Runs tests for a unary function operating in the numerical real space.

        Parameters
        ----------
        pyfunc : a python function definition holding that calls the numpy
                 functions to be tested.
        x_types: the types of the values being tested, see numba.types
        x_values: the numerical values of the values to be tested
        flags: flags to pass to the CompilationCache::ccache::compile function
        func_extra_types: the types of additional arguments to the numpy
                          function
        func_extra_args:  additional arguments to the numpy function
        ignore_sign_on_zero: boolean as to whether to allow zero values
        with incorrect signs to be considered equal
        prec: the required precision match, see assertPreciseEqual

        Notes:
        ------
        x_types and x_values must have the same length

        """
        for tx, vx in zip(x_types, x_values):
            if func_extra_args is None:
                func_extra_types = func_extra_args = [()]
            for xtypes, xargs in zip(func_extra_types, func_extra_args):
                cr = self.ccache.compile(pyfunc, (tx,) + xtypes,
                                         flags=flags)
                cfunc = cr.entry_point
                got = cfunc(vx, *xargs)
                expected = pyfunc(vx, *xargs)
                try:
                    scalty = tx.dtype
                except AttributeError:
                    scalty = tx
                prec = ('single'
                        if scalty in (types.float32, types.complex64)
                        else 'double')
                msg = 'for input %r with prec %r' % (vx, prec)
                self.assertPreciseEqual(got, expected,
                                        prec=prec,
                                        msg=msg,
                                        ignore_sign_on_zero=ignore_sign_on_zero,
                                        abs_tol=abs_tol, **kwargs)

    def test_sinc(self):
        """
        Tests the sinc() function.
        This test is purely to assert numerical computations are correct.
        """

        # Ignore sign of zeros, this will need masking depending on numpy
        # version once the fix to numpy complex division is in upstream
        # See: https://github.com/numpy/numpy/pull/6699
        isoz = True

        # Testing sinc(1.) leads to sin(pi)/pi, which is below machine
        # precision in practice on most machines. Small floating point
        # differences in sin() etc. may lead to large differences in the result
        # that are at a range that is inaccessible using standard width
        # floating point representations.
        # e.g. Assume float64 type.
        # sin(pi) ~= 1e-16, but should be zero
        # sin(pi)/pi ~= 1e-17, should be zero, error carried from above
        # float64 has log10(2^53)~=15.9 digits of precision and the magnitude
        # change in the alg is > 16  digits (1.0...0 -> 0.0...0),
        # so comparison via ULP is invalid.
        # We therefore opt to assume that values under machine precision are
        # equal in this case.
        tol = "eps"

        pyfunc = sinc

        def check(x_types, x_values, **kwargs):
            self.run_unary(pyfunc, x_types, x_values,
                           ignore_sign_on_zero=isoz, abs_tol=tol,
                           **kwargs)

        # real domain scalar context
        x_values = [1., -1., 0.0, -0.0, 0.5, -0.5, 5, -5, 5e-21, -5e-21]
        x_types = [types.float32, types.float64] * (len(x_values) // 2)
        check(x_types, x_values)

        # real domain vector context
        x_values = [np.array(x_values, dtype=np.float64)]
        x_types = [typeof(v) for v in x_values]
        check(x_types, x_values)

        # complex domain scalar context
        x_values = [1.+0j, -1+0j, 0.0+0.0j, -0.0+0.0j, 0+1j, 0-1j, 0.5+0.0j, # noqa
                    -0.5+0.0j, 0.5+0.5j, -0.5-0.5j, 5+5j, -5-5j,             # noqa
                    # the following are to test sin(x)/x for small x
                    5e-21+0j, -5e-21+0j, 5e-21j, +(0-5e-21j)                 # noqa
                    ]
        x_types = [types.complex64, types.complex128] * (len(x_values) // 2)
        check(x_types, x_values, ulps=2)

        # complex domain vector context
        x_values = [np.array(x_values, dtype=np.complex128)]
        x_types = [typeof(v) for v in x_values]
        check(x_types, x_values, ulps=2)

    def test_angle(self, flags=no_pyobj_flags):
        """
        Tests the angle() function.
        This test is purely to assert numerical computations are correct.
        """
        pyfunc1 = angle1
        pyfunc2 = angle2

        def check(x_types, x_values):
            # angle(x)
            self.run_unary(pyfunc1, x_types, x_values)
            # angle(x, deg)
            xtra_values = [(True,), (False,)]
            xtra_types = [(types.bool_,)] * len(xtra_values)
            self.run_unary(pyfunc2, x_types, x_values,
                           func_extra_types=xtra_types,
                           func_extra_args=xtra_values,)

        # real domain scalar context
        x_values = [1., -1., 0.0, -0.0, 0.5, -0.5, 5, -5]
        x_types = [types.float32, types.float64] * (len(x_values) // 2 + 1)
        check(x_types, x_values)

        # real domain vector context
        x_values = [np.array(x_values, dtype=np.float64)]
        x_types = [typeof(v) for v in x_values]
        check(x_types, x_values)

        # complex domain scalar context
        x_values = [1.+0j, -1+0j, 0.0+0.0j, -0.0+0.0j, 1j, -1j, 0.5+0.0j, # noqa
                    -0.5+0.0j, 0.5+0.5j, -0.5-0.5j, 5+5j, -5-5j]          # noqa
        x_types = [types.complex64, types.complex128] * (len(x_values) // 2 + 1)
        check(x_types, x_values)

        # complex domain vector context
        x_values = np.array(x_values)
        x_types = [types.complex64, types.complex128]
        check(x_types, x_values)

    def test_array_equal(self):
        def arrays():
            yield np.array([]), np.array([])
            yield np.array([1, 2]), np.array([1, 2])
            yield np.array([]), np.array([1])
            x = np.arange(10).reshape(5, 2)
            x[1][1] = 30
            yield np.arange(10).reshape(5, 2), x
            yield x, x
            yield (1, 2, 3), (1, 2, 3)
            yield 2, 2
            yield 3, 2
            yield True, True
            yield True, False
            yield True, 2
            yield True, 1
            yield False, 0

        pyfunc = array_equal
        cfunc = jit(nopython=True)(pyfunc)

        for arr, obj in arrays():
            expected = pyfunc(arr, obj)
            got = cfunc(arr, obj)
            self.assertPreciseEqual(expected, got)

    def test_array_equal_exception(self):
        pyfunc = array_equal
        cfunc = jit(nopython=True)(pyfunc)

        with self.assertRaises(TypingError) as raises:
            cfunc(np.arange(3 * 4).reshape(3, 4), None)
        self.assertIn(
            'Both arguments to "array_equals" must be array-like',
            str(raises.exception)
        )

    def test_count_nonzero(self):

        def arrays():
            yield np.array([]), None
            yield np.zeros(10), None
            yield np.arange(10), None
            yield np.arange(3 * 4 * 5).reshape(3, 4, 5), None
            yield np.arange(3 * 4).reshape(3, 4), 0
            yield np.arange(3 * 4).reshape(3, 4), 1

        pyfunc = count_nonzero
        cfunc = jit(nopython=True)(pyfunc)

        for arr, axis in arrays():
            expected = pyfunc(arr, axis)
            got = cfunc(arr, axis)
            self.assertPreciseEqual(expected, got)

    def test_np_append(self):
        def arrays():
            yield 2, 2, None
            yield np.arange(10), 3, None
            yield np.arange(10), np.arange(3), None
            yield np.arange(10).reshape(5, 2), np.arange(3), None
            yield np.array([[1, 2, 3], [4, 5, 6]]), np.array([[7, 8, 9]]), 0
            arr = np.array([[1, 2, 3], [4, 5, 6]])
            yield arr, arr, 1

        pyfunc = append
        cfunc = jit(nopython=True)(pyfunc)

        for arr, obj, axis in arrays():
            expected = pyfunc(arr, obj, axis)
            got = cfunc(arr, obj, axis)
            self.assertPreciseEqual(expected, got)

    def test_np_append_exceptions(self):
        pyfunc = append
        cfunc = jit(nopython=True)(pyfunc)
        arr = np.array([[1, 2, 3], [4, 5, 6]])
        values = np.array([[7, 8, 9]])
        axis = 0

        # first argument must be array-like
        with self.assertRaises(TypingError) as raises:
            cfunc(None, values, axis)
        self.assertIn(
            'The first argument "arr" must be array-like',
            str(raises.exception)
        )

        # second argument must also be array-like
        with self.assertRaises(TypingError) as raises:
            cfunc(arr, None, axis)
        self.assertIn(
            'The second argument "values" must be array-like',
            str(raises.exception)
        )

        # third argument must be either nonelike or an integer
        with self.assertRaises(TypingError) as raises:
            cfunc(arr, values, axis=0.0)
        self.assertIn(
            'The third argument "axis" must be an integer',
            str(raises.exception)
        )

    # hits "Invalid PPC CTR loop!" issue on power systems, see e.g. #4026
    @skip_ppc64le_issue4026
    def test_delete(self):

        def arrays():
            # array, obj
            #
            # an array-like type
            yield [1, 2, 3, 4, 5], 3
            yield [1, 2, 3, 4, 5], [2, 3]
            # 1d array, scalar
            yield np.arange(10), 3
            yield np.arange(10), -3 # Negative obj
            # 1d array, list
            yield np.arange(10), [3, 5, 6]
            yield np.arange(10), [2, 3, 4, 5]
            # 3d array, scalar
            yield np.arange(3 * 4 * 5).reshape(3, 4, 5), 2
            # 3d array, list
            yield np.arange(3 * 4 * 5).reshape(3, 4, 5), [5, 30, 27, 8]
            # slices
            yield [1, 2, 3, 4], slice(1, 3, 1)
            yield np.arange(10), slice(10)

        pyfunc = delete
        cfunc = jit(nopython=True)(pyfunc)

        for arr, obj in arrays():
            expected = pyfunc(arr, obj)
            got = cfunc(arr, obj)
            self.assertPreciseEqual(expected, got)

    def test_delete_exceptions(self):
        pyfunc = delete
        cfunc = jit(nopython=True)(pyfunc)
        self.disable_leak_check()

        with self.assertRaises(TypingError) as raises:
            cfunc([1, 2], 3.14)
        self.assertIn(
            'obj should be of Integer dtype',
            str(raises.exception)
        )

        with self.assertRaises(TypingError) as raises:
            cfunc(np.arange(10), [3.5, 5.6, 6.2])
        self.assertIn(
            'obj should be of Integer dtype',
            str(raises.exception)
        )

        with self.assertRaises(TypingError) as raises:
            cfunc(2, 3)
        self.assertIn(
            'arr must be either an Array or a Sequence',
            str(raises.exception)
        )

        with self.assertRaises(IndexError) as raises:
            cfunc([1, 2], 3)
        self.assertIn(
            'obj must be less than the len(arr)',
            str(raises.exception),
        )

    def diff_arrays(self):
        """
        Some test arrays for np.diff()
        """
        a = np.arange(12) ** 3
        yield a
        b = a.reshape((3, 4))
        yield b
        c = np.arange(24).reshape((3, 2, 4)) ** 3
        yield c

    def test_diff1(self):
        pyfunc = diff1
        cfunc = jit(nopython=True)(pyfunc)
        for arr in self.diff_arrays():
            expected = pyfunc(arr)
            got = cfunc(arr)
            self.assertPreciseEqual(expected, got)

        # 0-dim array
        a = np.array(42)
        with self.assertTypingError():
            cfunc(a)

    def test_diff2(self):
        pyfunc = diff2
        cfunc = jit(nopython=True)(pyfunc)
        for arr in self.diff_arrays():
            size = arr.shape[-1]
            for n in (0, 1, 2, 3, size - 1, size, size + 1, 421):
                expected = pyfunc(arr, n)
                got = cfunc(arr, n)
                self.assertPreciseEqual(expected, got)

    def test_diff2_exceptions(self):
        pyfunc = diff2
        cfunc = jit(nopython=True)(pyfunc)

        # Exceptions leak references
        self.disable_leak_check()

        # 0-dim array
        arr = np.array(42)
        with self.assertTypingError():
            cfunc(arr, 1)

        # Invalid `n`
        arr = np.arange(10)
        for n in (-1, -2, -42):
            with self.assertRaises(ValueError) as raises:
                cfunc(arr, n)
            self.assertIn("order must be non-negative", str(raises.exception))

    def bincount_sequences(self):
        """
        Some test sequences for np.bincount()
        """
        a = [1, 2, 5, 2, 3, 20]
        b = np.array([5, 8, 42, 5])
        c = self.rnd.randint(0, 100, size=300).astype(np.int8)
        return (a, b, c)

    def test_bincount1(self):
        pyfunc = bincount1
        cfunc = jit(nopython=True)(pyfunc)
        for seq in self.bincount_sequences():
            expected = pyfunc(seq)
            got = cfunc(seq)
            self.assertPreciseEqual(expected, got)

    def test_bincount1_exceptions(self):
        pyfunc = bincount1
        cfunc = jit(nopython=True)(pyfunc)

        # Exceptions leak references
        self.disable_leak_check()

        # Negative input
        with self.assertRaises(ValueError) as raises:
            cfunc([2, -1])
        self.assertIn("first argument must be non-negative",
                      str(raises.exception))

    def test_bincount2(self):
        pyfunc = bincount2
        cfunc = jit(nopython=True)(pyfunc)
        for seq in self.bincount_sequences():
            w = [math.sqrt(x) - 2 for x in seq]
            # weights as list, then array, mixed types, check upcast is ok
            for weights in (w, np.array(w), seq, np.array(seq)):
                expected = pyfunc(seq, weights)
                got = cfunc(seq, weights)
                self.assertPreciseEqual(expected, got)

    def test_bincount2_exceptions(self):
        pyfunc = bincount2
        cfunc = jit(nopython=True)(pyfunc)

        # Exceptions leak references
        self.disable_leak_check()

        # Negative input
        with self.assertRaises(ValueError) as raises:
            cfunc([2, -1], [0, 0])
        self.assertIn("first argument must be non-negative",
                      str(raises.exception))

        # Mismatching input sizes
        with self.assertRaises(ValueError) as raises:
            cfunc([2, -1], [0])
        self.assertIn("weights and list don't have the same length",
                      str(raises.exception))

    def test_searchsorted(self):
        pyfunc = searchsorted
        cfunc = jit(nopython=True)(pyfunc)

        pyfunc_left = searchsorted_left
        cfunc_left = jit(nopython=True)(pyfunc_left)

        pyfunc_right = searchsorted_right
        cfunc_right = jit(nopython=True)(pyfunc_right)

        def check(a, v):
            expected = pyfunc(a, v)
            got = cfunc(a, v)
            self.assertPreciseEqual(expected, got)

            expected = pyfunc_left(a, v)
            got = cfunc_left(a, v)
            self.assertPreciseEqual(expected, got)

            expected = pyfunc_right(a, v)
            got = cfunc_right(a, v)
            self.assertPreciseEqual(expected, got)

        # First with integer values (no NaNs)
        bins = np.arange(5) ** 2
        values = np.arange(20) - 1

        for a in (bins, list(bins)):
            # Scalar values
            for v in values:
                check(a, v)
            # Array values
            for v in (values, values.reshape((4, 5))):
                check(a, v)
            # Sequence values
            check(a, list(values))

        # Second with float values (including NaNs)
        bins = np.float64(list(bins) + [float('nan')] * 7) / 2.0
        values = np.arange(20) - 0.5

        for a in (bins, list(bins)):
            # Scalar values
            for v in values:
                check(a, v)
            # Array values
            for v in (values, values.reshape((4, 5))):
                check(a, v)
            # Sequence values
            check(a, list(values))

        # nonsense value for 'side' raises TypingError
        def bad_side(a, v):
            return np.searchsorted(a, v, side='nonsense')
        cfunc = jit(nopython=True)(bad_side)
        with self.assertTypingError():
            cfunc([1,2], 1)

        # non-constant value for 'side' raises TypingError
        def nonconst_side(a, v, side='left'):
            return np.searchsorted(a, v, side=side)
        cfunc = jit(nopython=True)(nonconst_side)
        with self.assertTypingError():
            cfunc([1,2], 1, side='right')

    def test_digitize(self):
        pyfunc = digitize
        cfunc = jit(nopython=True)(pyfunc)

        def check(*args):
            expected = pyfunc(*args)
            got = cfunc(*args)
            self.assertPreciseEqual(expected, got)

        values = np.float64((0, 0.99, 1, 4.4, 4.5, 7, 8, 9, 9.5,
                             float('inf'), float('-inf'), float('nan')))
        assert len(values) == 12
        self.rnd.shuffle(values)

        bins1 = np.float64([1, 3, 4.5, 8])
        bins2 = np.float64([1, 3, 4.5, 8, float('inf'), float('-inf')])
        bins3 = np.float64([1, 3, 4.5, 8, float('inf'), float('-inf')]
                           + [float('nan')] * 10)

        all_bins = [bins1, bins2, bins3]
        xs = [values, values.reshape((3, 4))]

        # 2-ary digitize()
        for bins in all_bins:
            bins.sort()
            for x in xs:
                check(x, bins)
                check(x, bins[::-1])

        # 3-ary digitize()
        for bins in all_bins:
            bins.sort()
            for right in (True, False):
                check(values, bins, right)
                check(values, bins[::-1], right)

        # Sequence input
        check(list(values), bins1)

    def test_histogram(self):
        pyfunc = histogram
        cfunc = jit(nopython=True)(pyfunc)

        def check(*args):
            pyhist, pybins = pyfunc(*args)
            chist, cbins = cfunc(*args)
            self.assertPreciseEqual(pyhist, chist)
            # There can be a slight discrepancy in the linspace() result
            # when `bins` is an integer...
            self.assertPreciseEqual(pybins, cbins, prec='double', ulps=2)

        def check_values(values):
            # Explicit bins array
            # (note Numpy seems to not support NaN bins)
            bins = np.float64([1, 3, 4.5, 8])
            check(values, bins)
            check(values.reshape((3, 4)), bins)

            # Explicit number of bins
            check(values, 7)

            # Explicit number of bins and bins range
            check(values, 7, (1.0, 13.5))

            # Implicit bins=10
            check(values)

        values = np.float64((0, 0.99, 1, 4.4, 4.5, 7, 8,
                             9, 9.5, 42.5, -1.0, -0.0))
        assert len(values) == 12
        self.rnd.shuffle(values)

        check_values(values)

    def _test_correlate_convolve(self, pyfunc):
        cfunc = jit(nopython=True)(pyfunc)
        # only 1d arrays are accepted, test varying lengths
        # and varying dtype
        lengths = (1, 2, 3, 7)
        dts = [np.int8, np.int32, np.int64, np.float32, np.float64,
               np.complex64, np.complex128]

        for dt1, dt2, n, m in itertools.product(dts, dts, lengths, lengths):
            a = np.arange(n, dtype=dt1)
            v = np.arange(m, dtype=dt2)

            if np.issubdtype(dt1, np.complexfloating):
                a = (a + 1j * a).astype(dt1)
            if np.issubdtype(dt2, np.complexfloating):
                v = (v + 1j * v).astype(dt2)

            expected = pyfunc(a, v)
            got = cfunc(a, v)
            self.assertPreciseEqual(expected, got)

        _a = np.arange(12).reshape(4, 3)
        _b = np.arange(12)
        for x, y in [(_a, _b), (_b, _a)]:
            with self.assertRaises(TypingError) as raises:
                cfunc(x, y)
            msg = 'only supported on 1D arrays'
            self.assertIn(msg, str(raises.exception))

    def test_correlate(self):
        self._test_correlate_convolve(correlate)
        if numpy_version < (1, 18):
            # correlate supported 0 dimension arrays until 1.18
            _a = np.ones(shape=(0,))
            _b = np.arange(5)
            cfunc = jit(nopython=True)(correlate)
            for x, y in [(_a, _b), (_b, _a), (_a, _a)]:
                expected = correlate(x, y)
                got = cfunc(x, y)
                self.assertPreciseEqual(expected, got)

    def _test_correlate_convolve_exceptions(self, fn):
        # Exceptions leak references
        self.disable_leak_check()

        # convolve raises if either array has a 0 dimension
        _a = np.ones(shape=(0,))
        _b = np.arange(5)
        cfunc = jit(nopython=True)(fn)
        for x, y in [(_a, _b), (_b, _a)]:
            with self.assertRaises(ValueError) as raises:
                cfunc(x, y)
            if len(x) == 0:
                self.assertIn("'a' cannot be empty", str(raises.exception))
            else:
                self.assertIn("'v' cannot be empty", str(raises.exception))

    @unittest.skipIf(numpy_version < (1, 18), "NumPy > 1.17 required")
    def test_correlate_exceptions(self):
        # correlate supported 0 dimension arrays until 1.18
        self._test_correlate_convolve_exceptions(correlate)

    def test_convolve(self):
        self._test_correlate_convolve(convolve)

    def test_convolve_exceptions(self):
        self._test_correlate_convolve_exceptions(convolve)

    def _check_output(self, pyfunc, cfunc, params, abs_tol=None):
        expected = pyfunc(**params)
        got = cfunc(**params)
        self.assertPreciseEqual(expected, got, abs_tol=abs_tol)

    def test_vander_basic(self):
        pyfunc = vander
        cfunc = jit(nopython=True)(pyfunc)
        _check_output = partial(self._check_output, pyfunc, cfunc)

        def _check(x):
            n_choices = [None, 0, 1, 2, 3, 4]
            increasing_choices = [True, False]

            # N and increasing defaulted
            params = {'x': x}
            _check_output(params)

            # N provided and increasing defaulted
            for n in n_choices:
                params = {'x': x, 'N': n}
                _check_output(params)

            # increasing provided and N defaulted:
            for increasing in increasing_choices:
                params = {'x': x, 'increasing': increasing}
                _check_output(params)

            # both n and increasing supplied
            for n in n_choices:
                for increasing in increasing_choices:
                    params = {'x': x, 'N': n, 'increasing': increasing}
                    _check_output(params)

        _check(np.array([1, 2, 3, 5]))
        _check(np.arange(7) - 10.5)
        _check(np.linspace(3, 10, 5))
        _check(np.array([1.2, np.nan, np.inf, -np.inf]))
        _check(np.array([]))
        _check(np.arange(-5, 5) - 0.3)

        # # boolean array
        _check(np.array([True] * 5 + [False] * 4))

        # cycle through dtypes to check type promotion a la numpy
        for dtype in np.int32, np.int64, np.float32, np.float64:
            _check(np.arange(10, dtype=dtype))

        # non array inputs
        _check([0, 1, 2, 3])
        _check((4, 5, 6, 7))
        _check((0.0, 1.0, 2.0))
        _check(())

        # edge cases
        _check((3, 4.444, 3.142))
        _check((True, False, 4))

    def test_vander_exceptions(self):
        pyfunc = vander
        cfunc = jit(nopython=True)(pyfunc)

        # Exceptions leak references
        self.disable_leak_check()

        x = np.arange(5) - 0.5

        def _check_n(N):
            with self.assertTypingError() as raises:
                cfunc(x, N=N)
            self.assertIn("Second argument N must be None or an integer",
                          str(raises.exception))

        for N in 1.1, True, np.inf, [1, 2]:
            _check_n(N)

        with self.assertRaises(ValueError) as raises:
            cfunc(x, N=-1)
        self.assertIn("Negative dimensions are not allowed",
                      str(raises.exception))

        def _check_1d(x):
            with self.assertRaises(ValueError) as raises:
                cfunc(x)
            self.assertEqual("x must be a one-dimensional array or sequence.",
                             str(raises.exception))

        x = np.arange(27).reshape((3, 3, 3))
        _check_1d(x)

        x = ((2, 3), (4, 5))
        _check_1d(x)

    def test_tri_n_basic(self):
        pyfunc = tri_n
        cfunc = jit(nopython=True)(pyfunc)
        _check = partial(self._check_output, pyfunc, cfunc)

        def n_variations():
            return np.arange(-4, 8)  # number of rows

        # N supplied, M and k defaulted
        for n in n_variations():
            params = {'N': n}
            _check(params)

    def test_tri_n_m_basic(self):
        pyfunc = tri_n_m
        cfunc = jit(nopython=True)(pyfunc)
        _check = partial(self._check_output, pyfunc, cfunc)

        def n_variations():
            return np.arange(-4, 8)  # number of rows

        def m_variations():
            # number of columns
            return itertools.chain.from_iterable(([None], range(-5, 9)))

        # N supplied, M and k defaulted
        for n in n_variations():
            params = {'N': n}
            _check(params)

        # N and M supplied, k defaulted
        for n in n_variations():
            for m in m_variations():
                params = {'N': n, 'M': m}
                _check(params)

    def test_tri_n_k_basic(self):
        pyfunc = tri_n_k
        cfunc = jit(nopython=True)(pyfunc)
        _check = partial(self._check_output, pyfunc, cfunc)

        def n_variations():
            return np.arange(-4, 8)  # number of rows

        def k_variations():
            return np.arange(-10, 10)  # offset

        # N supplied, M and k defaulted
        for n in n_variations():
            params = {'N': n}
            _check(params)

        # N and k supplied, M defaulted
        for n in n_variations():
            for k in k_variations():
                params = {'N': n, 'k': k}
                _check(params)

    def test_tri_n_m_k_basic(self):
        pyfunc = tri_n_m_k
        cfunc = jit(nopython=True)(pyfunc)
        _check = partial(self._check_output, pyfunc, cfunc)

        def n_variations():
            return np.arange(-4, 8)  # number of rows

        def m_variations():
            # number of columns
            return itertools.chain.from_iterable(([None], range(-5, 9)))

        def k_variations():
            return np.arange(-10, 10)  # offset

        # N supplied, M and k defaulted
        for n in n_variations():
            params = {'N': n}
            _check(params)

        # N and M supplied, k defaulted
        for n in n_variations():
            for m in m_variations():
                params = {'N': n, 'M': m}
                _check(params)

        # N and k supplied, M defaulted
        for n in n_variations():
            for k in k_variations():
                params = {'N': n, 'k': k}
                _check(params)

        # N, M and k supplied
        for n in n_variations():
            for k in k_variations():
                for m in m_variations():
                    params = {'N': n, 'M': m, 'k': k}
                    _check(params)

    def test_tri_exceptions(self):
        pyfunc = tri_n_m_k
        cfunc = jit(nopython=True)(pyfunc)

        # Exceptions leak references
        self.disable_leak_check()

        def _check(k):
            with self.assertTypingError() as raises:
                cfunc(5, 6, k=k)
            assert "k must be an integer" in str(raises.exception)

        for k in 1.5, True, np.inf, [1, 2]:
            _check(k)

    def _triangular_matrix_tests_m(self, pyfunc):
        cfunc = jit(nopython=True)(pyfunc)

        def _check(arr):
            expected = pyfunc(arr)
            got = cfunc(arr)
            # TODO: Contiguity of result not consistent with numpy
            self.assertEqual(got.dtype, expected.dtype)
            np.testing.assert_array_equal(got, expected)

        return self._triangular_matrix_tests_inner(self, pyfunc, _check)

    def _triangular_matrix_tests_m_k(self, pyfunc):
        cfunc = jit(nopython=True)(pyfunc)

        def _check(arr):
            for k in itertools.chain.from_iterable(([None], range(-10, 10))):
                if k is None:
                    params = {}
                else:
                    params = {'k': k}
                expected = pyfunc(arr, **params)
                got = cfunc(arr, **params)
                # TODO: Contiguity of result not consistent with numpy
                self.assertEqual(got.dtype, expected.dtype)
                np.testing.assert_array_equal(got, expected)

        return self._triangular_matrix_tests_inner(self, pyfunc, _check)

    @staticmethod
    def _triangular_matrix_tests_inner(self, pyfunc, _check):

        def check_odd(a):
            _check(a)
            a = a.reshape((9, 7))
            _check(a)
            a = a.reshape((7, 1, 3, 3))
            _check(a)
            _check(a.T)

        def check_even(a):
            _check(a)
            a = a.reshape((4, 16))
            _check(a)
            a = a.reshape((4, 2, 2, 4))
            _check(a)
            _check(a.T)

        check_odd(np.arange(63) + 10.5)
        check_even(np.arange(64) - 10.5)

        # edge cases
        _check(np.arange(360).reshape(3, 4, 5, 6))
        _check(np.array([]))
        _check(np.arange(9).reshape((3, 3))[::-1])
        _check(np.arange(9).reshape((3, 3), order='F'))

        arr = (np.arange(64) - 10.5).reshape((4, 2, 2, 4))
        _check(arr)
        _check(np.asfortranarray(arr))

    def _triangular_matrix_exceptions(self, pyfunc):
        cfunc = jit(nopython=True)(pyfunc)

        # Exceptions leak references
        self.disable_leak_check()

        a = np.ones((5, 6))
        with self.assertTypingError() as raises:
            cfunc(a, k=1.5)
            self.assertIn("k must be an integer", str(raises.exception))

    def _triangular_indices_tests_base(self, pyfunc, args):
        cfunc = jit(nopython=True)(pyfunc)

        for x in args:
            expected = pyfunc(*x)
            got = cfunc(*x)
            self.assertEqual(type(expected), type(got))
            self.assertEqual(len(expected), len(got))
            for e, g in zip(expected, got):
                np.testing.assert_array_equal(e, g)

    def _triangular_indices_tests_n(self, pyfunc):
        self._triangular_indices_tests_base(
            pyfunc,
            [[n] for n in range(10)]
        )

    def _triangular_indices_tests_n_k(self, pyfunc):
        self._triangular_indices_tests_base(
            pyfunc,
            [[n, k] for n in range(10) for k in range(-n - 1, n + 2)]
        )

    def _triangular_indices_tests_n_m(self, pyfunc):
        self._triangular_indices_tests_base(
            pyfunc,
            [[n, m] for n in range(10) for m in range(2 * n)]
        )

    def _triangular_indices_tests_n_k_m(self, pyfunc):
        self._triangular_indices_tests_base(
            pyfunc,
            [[n, k, m] for n in range(10)
             for k in range(-n - 1, n + 2)
             for m in range(2 * n)]
        )

        # Check jitted version works with default values for kwargs
        cfunc = jit(nopython=True)(pyfunc)
        cfunc(1)

    def _triangular_indices_from_tests_arr(self, pyfunc):
        cfunc = jit(nopython=True)(pyfunc)

        for dtype in [int, float, bool]:
            for n,m in itertools.product(range(10), range(10)):
                arr = np.ones((n, m), dtype)
                expected = pyfunc(arr)
                got = cfunc(arr)
                self.assertEqual(type(expected), type(got))
                self.assertEqual(len(expected), len(got))
                for e, g in zip(expected, got):
                    np.testing.assert_array_equal(e, g)

    def _triangular_indices_from_tests_arr_k(self, pyfunc):
        cfunc = jit(nopython=True)(pyfunc)

        for dtype in [int, float, bool]:
            for n,m in itertools.product(range(10), range(10)):
                arr = np.ones((n, m), dtype)
                for k in range(-10, 10):
                    expected = pyfunc(arr)
                    got = cfunc(arr)
                    self.assertEqual(type(expected), type(got))
                    self.assertEqual(len(expected), len(got))
                    for e, g in zip(expected, got):
                        np.testing.assert_array_equal(e, g)

    def _triangular_indices_exceptions(self, pyfunc):
        cfunc = jit(nopython=True)(pyfunc)
        parameters = pysignature(pyfunc).parameters

        with self.assertTypingError() as raises:
            cfunc(1.0)
        self.assertIn("n must be an integer", str(raises.exception))

        if 'k' in parameters:
            with self.assertTypingError() as raises:
                cfunc(1, k=1.0)
            self.assertIn("k must be an integer", str(raises.exception))

        if 'm' in parameters:
            with self.assertTypingError() as raises:
                cfunc(1, m=1.0)
            self.assertIn("m must be an integer", str(raises.exception))

    def _triangular_indices_from_exceptions(self, pyfunc, test_k=True):
        cfunc = jit(nopython=True)(pyfunc)

        for ndims in [0, 1, 3]:
            a = np.ones([5] * ndims)
            with self.assertTypingError() as raises:
                cfunc(a)
            self.assertIn("input array must be 2-d", str(raises.exception))

        if test_k:
            a = np.ones([5, 5])
            with self.assertTypingError() as raises:
                cfunc(a, k=0.5)
            self.assertIn("k must be an integer", str(raises.exception))

    def test_tril_basic(self):
        self._triangular_matrix_tests_m(tril_m)
        self._triangular_matrix_tests_m_k(tril_m_k)

    def test_tril_exceptions(self):
        self._triangular_matrix_exceptions(tril_m_k)

    def test_tril_indices(self):
        self._triangular_indices_tests_n(tril_indices_n)
        self._triangular_indices_tests_n_k(tril_indices_n_k)
        self._triangular_indices_tests_n_m(tril_indices_n_m)
        self._triangular_indices_tests_n_k_m(tril_indices_n_k_m)
        self._triangular_indices_exceptions(tril_indices_n)
        self._triangular_indices_exceptions(tril_indices_n_k)
        self._triangular_indices_exceptions(tril_indices_n_m)
        self._triangular_indices_exceptions(tril_indices_n_k_m)

    def test_tril_indices_from(self):
        self._triangular_indices_from_tests_arr(tril_indices_from_arr)
        self._triangular_indices_from_tests_arr_k(tril_indices_from_arr_k)
        self._triangular_indices_from_exceptions(tril_indices_from_arr, False)
        self._triangular_indices_from_exceptions(tril_indices_from_arr_k, True)

    def test_triu_basic(self):
        self._triangular_matrix_tests_m(triu_m)
        self._triangular_matrix_tests_m_k(triu_m_k)

    def test_triu_exceptions(self):
        self._triangular_matrix_exceptions(triu_m_k)

    def test_triu_indices(self):
        self._triangular_indices_tests_n(triu_indices_n)
        self._triangular_indices_tests_n_k(triu_indices_n_k)
        self._triangular_indices_tests_n_m(triu_indices_n_m)
        self._triangular_indices_tests_n_k_m(triu_indices_n_k_m)
        self._triangular_indices_exceptions(triu_indices_n)
        self._triangular_indices_exceptions(triu_indices_n_k)
        self._triangular_indices_exceptions(triu_indices_n_m)
        self._triangular_indices_exceptions(triu_indices_n_k_m)

    def test_triu_indices_from(self):
        self._triangular_indices_from_tests_arr(triu_indices_from_arr)
        self._triangular_indices_from_tests_arr_k(triu_indices_from_arr_k)
        self._triangular_indices_from_exceptions(triu_indices_from_arr, False)
        self._triangular_indices_from_exceptions(triu_indices_from_arr_k, True)

    def partition_sanity_check(self, pyfunc, cfunc, a, kth):
        # as NumPy uses a different algorithm, we do not expect to
        # match outputs exactly...
        expected = pyfunc(a, kth)
        got = cfunc(a, kth)

        # but we do expect the unordered collection of elements up to the
        # kth to tie out
        self.assertPreciseEqual(np.unique(expected[:kth]), np.unique(got[:kth]))

        # likewise the unordered collection of elements from the kth onwards
        self.assertPreciseEqual(np.unique(expected[kth:]), np.unique(got[kth:]))

    def test_partition_fuzz(self):
        # inspired by the test of the same name in:
        # https://github.com/numpy/numpy/blob/043a840/numpy/core/tests/test_multiarray.py    # noqa: E501
        pyfunc = partition
        cfunc = jit(nopython=True)(pyfunc)

        for j in range(10, 30):
            for i in range(1, j - 2):
                d = np.arange(j)
                self.rnd.shuffle(d)
                d = d % self.rnd.randint(2, 30)
                idx = self.rnd.randint(d.size)
                kth = [0, idx, i, i + 1, -idx, -i]  # include negative kth's
                tgt = np.sort(d)[kth]
                self.assertPreciseEqual(cfunc(d, kth)[kth],
                                        tgt)  # a -> array
                self.assertPreciseEqual(cfunc(d.tolist(), kth)[kth],
                                        tgt)  # a -> list
                self.assertPreciseEqual(cfunc(tuple(d.tolist()), kth)[kth],
                                        tgt)  # a -> tuple

                for k in kth:
                    self.partition_sanity_check(pyfunc, cfunc, d, k)

    def test_partition_exception_out_of_range(self):
        # inspired by the test of the same name in:
        # https://github.com/numpy/numpy/blob/043a840/numpy/core/tests/test_multiarray.py    # noqa: E501
        pyfunc = partition
        cfunc = jit(nopython=True)(pyfunc)

        # Exceptions leak references
        self.disable_leak_check()

        # Test out of range values in kth raise an error
        a = np.arange(10)

        def _check(a, kth):
            with self.assertRaises(ValueError) as e:
                cfunc(a, kth)
            assert str(e.exception) == "kth out of bounds"

        _check(a, 10)
        _check(a, -11)
        _check(a, (3, 30))

    def test_partition_exception_non_integer_kth(self):
        # inspired by the test of the same name in:
        # https://github.com/numpy/numpy/blob/043a840/numpy/core/tests/test_multiarray.py    # noqa: E501
        pyfunc = partition
        cfunc = jit(nopython=True)(pyfunc)

        # Exceptions leak references
        self.disable_leak_check()

        def _check(a, kth):
            with self.assertTypingError() as raises:
                cfunc(a, kth)
            self.assertIn("Partition index must be integer",
                          str(raises.exception))

        a = np.arange(10)
        _check(a, 9.0)
        _check(a, (3.3, 4.4))
        _check(a, np.array((1, 2, np.nan)))

    def test_partition_exception_a_not_array_like(self):
        pyfunc = partition
        cfunc = jit(nopython=True)(pyfunc)

        # Exceptions leak references
        self.disable_leak_check()

        def _check(a, kth):
            with self.assertTypingError() as raises:
                cfunc(a, kth)
            self.assertIn('The first argument must be an array-like',
                          str(raises.exception))

        _check(4, 0)
        _check('Sausages', 0)

    def test_partition_exception_a_zero_dim(self):
        pyfunc = partition
        cfunc = jit(nopython=True)(pyfunc)

        # Exceptions leak references
        self.disable_leak_check()

        def _check(a, kth):
            with self.assertTypingError() as raises:
                cfunc(a, kth)
            self.assertIn('The first argument must be at least 1-D (found 0-D)',
                          str(raises.exception))

        _check(np.array(1), 0)

    def test_partition_exception_kth_multi_dimensional(self):
        pyfunc = partition
        cfunc = jit(nopython=True)(pyfunc)

        # Exceptions leak references
        self.disable_leak_check()

        def _check(a, kth):
            with self.assertRaises(ValueError) as raises:
                cfunc(a, kth)
            self.assertIn('kth must be scalar or 1-D', str(raises.exception))

        _check(np.arange(10), kth=np.arange(6).reshape(3, 2))

    def test_partition_empty_array(self):
        # inspired by the test of the same name in:
        # https://github.com/numpy/numpy/blob/043a840/numpy/core/tests/test_multiarray.py    # noqa: E501
        pyfunc = partition
        cfunc = jit(nopython=True)(pyfunc)

        def check(a, kth=0):
            expected = pyfunc(a, kth)
            got = cfunc(a, kth)
            self.assertPreciseEqual(expected, got)

        # check axis handling for multidimensional empty arrays
        a = np.array([])
        a.shape = (3, 2, 1, 0)

        # include this with some other empty data structures
        for arr in a, (), np.array([]):
            check(arr)

    def test_partition_basic(self):
        # inspired by the test of the same name in:
        # https://github.com/numpy/numpy/blob/043a840/numpy/core/tests/test_multiarray.py    # noqa: E501
        pyfunc = partition
        cfunc = jit(nopython=True)(pyfunc)

        d = np.array([])
        got = cfunc(d, 0)
        self.assertPreciseEqual(d, got)

        d = np.ones(1)
        got = cfunc(d, 0)
        self.assertPreciseEqual(d, got)

        # kth not modified
        kth = np.array([30, 15, 5])
        okth = kth.copy()
        cfunc(np.arange(40), kth)
        self.assertPreciseEqual(kth, okth)

        for r in ([2, 1], [1, 2], [1, 1]):
            d = np.array(r)
            tgt = np.sort(d)
            for k in 0, 1:
                self.assertPreciseEqual(cfunc(d, k)[k], tgt[k])
                self.partition_sanity_check(pyfunc, cfunc, d, k)

        for r in ([3, 2, 1], [1, 2, 3], [2, 1, 3], [2, 3, 1],
                  [1, 1, 1], [1, 2, 2], [2, 2, 1], [1, 2, 1]):
            d = np.array(r)
            tgt = np.sort(d)
            for k in 0, 1, 2:
                self.assertPreciseEqual(cfunc(d, k)[k], tgt[k])
                self.partition_sanity_check(pyfunc, cfunc, d, k)

        d = np.ones(50)
        self.assertPreciseEqual(cfunc(d, 0), d)

        # sorted
        d = np.arange(49)
        for k in 5, 15:
            self.assertEqual(cfunc(d, k)[k], k)
            self.partition_sanity_check(pyfunc, cfunc, d, k)

        # rsorted, with input flavours: array, list and tuple
        d = np.arange(47)[::-1]
        for a in d, d.tolist(), tuple(d.tolist()):
            self.assertEqual(cfunc(a, 6)[6], 6)
            self.assertEqual(cfunc(a, 16)[16], 16)
            self.assertPreciseEqual(cfunc(a, -6), cfunc(a, 41))
            self.assertPreciseEqual(cfunc(a, -16), cfunc(a, 31))
            self.partition_sanity_check(pyfunc, cfunc, d, -16)

        # median of 3 killer, O(n^2) on pure median 3 pivot quickselect
        # exercises the median of median of 5 code used to keep O(n)
        d = np.arange(1000000)
        x = np.roll(d, d.size // 2)
        mid = x.size // 2 + 1
        self.assertEqual(cfunc(x, mid)[mid], mid)
        d = np.arange(1000001)
        x = np.roll(d, d.size // 2 + 1)
        mid = x.size // 2 + 1
        self.assertEqual(cfunc(x, mid)[mid], mid)

        # max
        d = np.ones(10)
        d[1] = 4
        self.assertEqual(cfunc(d, (2, -1))[-1], 4)
        self.assertEqual(cfunc(d, (2, -1))[2], 1)
        d[1] = np.nan
        assert np.isnan(cfunc(d, (2, -1))[-1])

        # equal elements
        d = np.arange(47) % 7
        tgt = np.sort(np.arange(47) % 7)
        self.rnd.shuffle(d)
        for i in range(d.size):
            self.assertEqual(cfunc(d, i)[i], tgt[i])
            self.partition_sanity_check(pyfunc, cfunc, d, i)

        d = np.array([0, 1, 2, 3, 4, 5, 7, 7, 7, 7, 7, 7, 7, 7, 7, 7, 7,
                      7, 7, 7, 7, 7, 9])
        kth = [0, 3, 19, 20]
        self.assertEqual(tuple(cfunc(d, kth)[kth]), (0, 3, 7, 7))

        td = [(dt, s) for dt in [np.int32, np.float32] for s in (9, 16)]
        for dt, s in td:
            d = np.arange(s, dtype=dt)
            self.rnd.shuffle(d)
            d1 = np.tile(np.arange(s, dtype=dt), (4, 1))
            map(self.rnd.shuffle, d1)
            for i in range(d.size):
                p = cfunc(d, i)
                self.assertEqual(p[i], i)
                # all before are smaller
                np.testing.assert_array_less(p[:i], p[i])
                # all after are larger
                np.testing.assert_array_less(p[i], p[i + 1:])
                # sanity check
                self.partition_sanity_check(pyfunc, cfunc, d, i)

    def assert_partitioned(self, pyfunc, cfunc, d, kth):
        prev = 0
        for k in np.sort(kth):
            np.testing.assert_array_less(d[prev:k], d[k],
                                         err_msg='kth %d' % k)
            self.assertTrue((d[k:] >= d[k]).all(),
                            msg=("kth %d, %r not greater equal "
                                 "%d" % (k, d[k:], d[k])))
            prev = k + 1
            self.partition_sanity_check(pyfunc, cfunc, d, k)

    def test_partition_iterative(self):
        # inspired by the test of the same name in:
        # https://github.com/numpy/numpy/blob/043a840/numpy/core/tests/test_multiarray.py
        pyfunc = partition
        cfunc = jit(nopython=True)(pyfunc)

        assert_partitioned = partial(self.assert_partitioned, pyfunc, cfunc)

        d = np.array([3, 4, 2, 1])
        p = cfunc(d, (0, 3))
        assert_partitioned(p, (0, 3))
        assert_partitioned(d[np.argpartition(d, (0, 3))], (0, 3))

        self.assertPreciseEqual(p, cfunc(d, (-3, -1)))

        d = np.arange(17)
        self.rnd.shuffle(d)
        self.assertPreciseEqual(np.arange(17), cfunc(d, list(range(d.size))))

        # test unsorted kth
        d = np.arange(17)
        self.rnd.shuffle(d)
        keys = np.array([1, 3, 8, -2])
        self.rnd.shuffle(d)
        p = cfunc(d, keys)
        assert_partitioned(p, keys)
        self.rnd.shuffle(keys)
        self.assertPreciseEqual(cfunc(d, keys), p)

        # equal kth
        d = np.arange(20)[::-1]
        assert_partitioned(cfunc(d, [5] * 4), [5])
        assert_partitioned(cfunc(d, [5] * 4 + [6, 13]), [5] * 4 + [6, 13])

    def test_partition_multi_dim(self):
        pyfunc = partition
        cfunc = jit(nopython=True)(pyfunc)

        def check(a, kth):
            expected = pyfunc(a, kth)
            got = cfunc(a, kth)
            self.assertPreciseEqual(expected[:, :, kth], got[:, :, kth])

            for s in np.ndindex(expected.shape[:-1]):
                self.assertPreciseEqual(np.unique(expected[s][:kth]),
                                        np.unique(got[s][:kth]))
                self.assertPreciseEqual(np.unique(expected[s][kth:]),
                                        np.unique(got[s][kth:]))

        def a_variations(a):
            yield a
            yield a.T
            yield np.asfortranarray(a)
            yield np.full_like(a, fill_value=np.nan)
            yield np.full_like(a, fill_value=np.inf)
            # multi-dimensional tuple input
            yield (((1.0, 3.142, -np.inf, 3),),)

        a = np.linspace(1, 10, 48)
        a[4:7] = np.nan
        a[8] = -np.inf
        a[9] = np.inf
        a = a.reshape((4, 3, 4))

        for arr in a_variations(a):
            for k in range(-3, 3):
                check(arr, k)

    def test_partition_boolean_inputs(self):
        pyfunc = partition
        cfunc = jit(nopython=True)(pyfunc)

        for d in np.linspace(1, 10, 17), np.array((True, False, True)):
            for kth in True, False, -1, 0, 1:
                self.partition_sanity_check(pyfunc, cfunc, d, kth)

    @needs_blas
    def test_cov_invalid_ddof(self):
        pyfunc = cov
        cfunc = jit(nopython=True)(pyfunc)

        # Exceptions leak references
        self.disable_leak_check()

        m = np.array([[0, 2], [1, 1], [2, 0]]).T

        for ddof in np.arange(4), 4j:
            with self.assertTypingError() as raises:
                cfunc(m, ddof=ddof)
            self.assertIn('ddof must be a real numerical scalar type',
                          str(raises.exception))

        for ddof in np.nan, np.inf:
            with self.assertRaises(ValueError) as raises:
                cfunc(m, ddof=ddof)
            self.assertIn('Cannot convert non-finite ddof to integer',
                          str(raises.exception))

        for ddof in 1.1, -0.7:
            with self.assertRaises(ValueError) as raises:
                cfunc(m, ddof=ddof)
            self.assertIn('ddof must be integral value', str(raises.exception))

    def corr_corrcoef_basic(self, pyfunc, first_arg_name):
        cfunc = jit(nopython=True)(pyfunc)
        _check = partial(self._check_output, pyfunc, cfunc, abs_tol=1e-14)

        def input_variations():
            # array inputs
            yield np.array([[0, 2], [1, 1], [2, 0]]).T
            yield self.rnd.randn(100).reshape(5, 20)
            yield np.asfortranarray(np.array([[0, 2], [1, 1], [2, 0]]).T)
            yield self.rnd.randn(100).reshape(5, 20)[:, ::2]
            yield np.array([0.3942, 0.5969, 0.7730, 0.9918, 0.7964])
            yield np.full((4, 5), fill_value=True)
            yield np.array([np.nan, 0.5969, -np.inf, 0.9918, 0.7964])
            yield np.linspace(-3, 3, 33).reshape(33, 1)

            # non-array inputs
            yield ((0.1, 0.2), (0.11, 0.19), (0.09, 0.21))  # UniTuple
            yield ((0.1, 0.2), (0.11, 0.19), (0.09j, 0.21j))  # Tuple
            yield (-2.1, -1, 4.3)
            yield (1, 2, 3)
            yield [4, 5, 6]
            yield ((0.1, 0.2, 0.3), (0.1, 0.2, 0.3))
            yield [(1, 2, 3), (1, 3, 2)]
            yield 3.142
            yield ((1.1, 2.2, 1.5),)

            # empty data structures
            yield np.array([])
            yield np.array([]).reshape(0, 2)
            yield np.array([]).reshape(2, 0)
            yield ()

        # all inputs other than the first are defaulted
        for input_arr in input_variations():
            _check({first_arg_name: input_arr})

    @needs_blas
    def test_corrcoef_basic(self):
        pyfunc = corrcoef
        self.corr_corrcoef_basic(pyfunc, first_arg_name='x')

    @needs_blas
    def test_cov_basic(self):
        pyfunc = cov
        self.corr_corrcoef_basic(pyfunc, first_arg_name='m')

    @needs_blas
    def test_cov_explicit_arguments(self):
        pyfunc = cov
        cfunc = jit(nopython=True)(pyfunc)
        _check = partial(self._check_output, pyfunc, cfunc, abs_tol=1e-14)

        m = self.rnd.randn(105).reshape(15, 7)
        y_choices = None, m[::-1]
        rowvar_choices = False, True
        bias_choices = False, True
        ddof_choice = None, -1, 0, 1, 3.0, True

        products = itertools.product(y_choices, rowvar_choices,
                                     bias_choices, ddof_choice)
        for y, rowvar, bias, ddof in products:
            params = {'m': m, 'y': y, 'ddof': ddof,
                      'bias': bias, 'rowvar': rowvar}
            _check(params)

    @needs_blas
    def test_corrcoef_explicit_arguments(self):
        pyfunc = corrcoef
        cfunc = jit(nopython=True)(pyfunc)
        _check = partial(self._check_output, pyfunc, cfunc, abs_tol=1e-14)

        x = self.rnd.randn(105).reshape(15, 7)
        y_choices = None, x[::-1]
        rowvar_choices = False, True

        for y, rowvar in itertools.product(y_choices, rowvar_choices):
            params = {'x': x, 'y': y, 'rowvar': rowvar}
            _check(params)

    def cov_corrcoef_edge_cases(self, pyfunc, first_arg_name):
        cfunc = jit(nopython=True)(pyfunc)
        _check = partial(self._check_output, pyfunc, cfunc, abs_tol=1e-14)

        # some of these examples borrowed from numpy doc string examples:
        # https://github.com/numpy/numpy/blob/v1.15.0/numpy/lib/function_base.py#L2199-L2231    # noqa: E501
        # some borrowed from TestCov and TestCorrCoef:
        # https://github.com/numpy/numpy/blob/80d3a7a/numpy/lib/tests/test_function_base.py    # noqa: E501
        m = np.array([-2.1, -1, 4.3])
        y = np.array([3, 1.1, 0.12])
        params = {first_arg_name: m, 'y': y}
        _check(params)

        m = np.array([1, 2, 3])  # test case modified such that m is 1D
        y = np.array([[1j, 2j, 3j]])
        params = {first_arg_name: m, 'y': y}
        _check(params)

        m = np.array([1, 2, 3])
        y = (1j, 2j, 3j)
        params = {first_arg_name: m, 'y': y}
        _check(params)
        params = {first_arg_name: y, 'y': m}  # flip real and complex inputs
        _check(params)

        m = np.array([1, 2, 3])
        y = (1j, 2j, 3)  # note last item is not complex
        params = {first_arg_name: m, 'y': y}
        _check(params)
        params = {first_arg_name: y, 'y': m}  # flip real and complex inputs
        _check(params)

        m = np.array([])
        y = np.array([])
        params = {first_arg_name: m, 'y': y}
        _check(params)

        m = 1.1
        y = 2.2
        params = {first_arg_name: m, 'y': y}
        _check(params)

        m = self.rnd.randn(10, 3)
        y = np.array([-2.1, -1, 4.3]).reshape(1, 3) / 10
        params = {first_arg_name: m, 'y': y}
        _check(params)

        m = np.array([-2.1, -1, 4.3])
        y = np.array([[3, 1.1, 0.12], [3, 1.1, 0.12]])
        params = {first_arg_name: m, 'y': y}
        _check(params)

        for rowvar in False, True:
            m = np.array([-2.1, -1, 4.3])
            y = np.array([[3, 1.1, 0.12], [3, 1.1, 0.12], [4, 1.1, 0.12]])
            params = {first_arg_name: m, 'y': y, 'rowvar': rowvar}
            _check(params)
            # swap m and y
            params = {first_arg_name: y, 'y': m, 'rowvar': rowvar}
            _check(params)

    @needs_blas
    def test_corrcoef_edge_cases(self):
        pyfunc = corrcoef
        self.cov_corrcoef_edge_cases(pyfunc, first_arg_name='x')

        cfunc = jit(nopython=True)(pyfunc)
        _check = partial(self._check_output, pyfunc, cfunc, abs_tol=1e-14)

        for x in (np.nan, -np.inf, 3.142, 0):
            params = {'x': x}
            _check(params)

    @needs_blas
    def test_corrcoef_edge_case_extreme_values(self):
        pyfunc = corrcoef
        cfunc = jit(nopython=True)(pyfunc)
        _check = partial(self._check_output, pyfunc, cfunc, abs_tol=1e-14)

        # extreme values
        x = ((1e-100, 1e100), (1e100, 1e-100))
        params = {'x': x}
        _check(params)

    @needs_blas
    def test_cov_edge_cases(self):
        pyfunc = cov
        self.cov_corrcoef_edge_cases(pyfunc, first_arg_name='m')

        cfunc = jit(nopython=True)(pyfunc)
        _check = partial(self._check_output, pyfunc, cfunc, abs_tol=1e-14)

        # invalid ddof
        m = np.array([[0, 2], [1, 1], [2, 0]]).T
        params = {'m': m, 'ddof': 5}
        _check(params)

    @needs_blas
    def test_cov_exceptions(self):
        pyfunc = cov
        cfunc = jit(nopython=True)(pyfunc)

        # Exceptions leak references
        self.disable_leak_check()

        def _check_m(m):
            with self.assertTypingError() as raises:
                cfunc(m)
            self.assertIn('m has more than 2 dimensions', str(raises.exception))

        m = np.ones((5, 6, 7))
        _check_m(m)

        m = ((((1, 2, 3), (2, 2, 2)),),)
        _check_m(m)

        m = [[[5, 6, 7]]]
        _check_m(m)

        def _check_y(m, y):
            with self.assertTypingError() as raises:
                cfunc(m, y=y)
            self.assertIn('y has more than 2 dimensions', str(raises.exception))

        m = np.ones((5, 6))
        y = np.ones((5, 6, 7))
        _check_y(m, y)

        m = np.array((1.1, 2.2, 1.1))
        y = (((1.2, 2.2, 2.3),),)
        _check_y(m, y)

        m = np.arange(3)
        y = np.arange(4)
        with self.assertRaises(ValueError) as raises:
            cfunc(m, y=y)
        self.assertIn('m and y have incompatible dimensions',
                      str(raises.exception))
        # Numpy raises ValueError: all the input array dimensions except for the
        # concatenation axis must match exactly.

        m = np.array([-2.1, -1, 4.3]).reshape(1, 3)
        with self.assertRaises(RuntimeError) as raises:
            cfunc(m)
        self.assertIn('2D array containing a single row is unsupported',
                      str(raises.exception))

    def test_ediff1d_basic(self):
        pyfunc = ediff1d
        cfunc = jit(nopython=True)(pyfunc)
        _check = partial(self._check_output, pyfunc, cfunc)

        def to_variations(a):
            yield None
            yield a
            yield a.astype(np.int16)

        def ary_variations(a):
            yield a
            yield a.reshape(3, 2, 2)
            yield a.astype(np.int32)

        for ary in ary_variations(np.linspace(-2, 7, 12)):
            params = {'ary': ary}
            _check(params)

            for a in to_variations(ary):
                params = {'ary': ary, 'to_begin': a}
                _check(params)

                params = {'ary': ary, 'to_end': a}
                _check(params)

                for b in to_variations(ary):
                    params = {'ary': ary, 'to_begin': a, 'to_end': b}
                    _check(params)

    def test_ediff1d_edge_cases(self):
        # NOTE: NumPy 1.16 has a variety of behaviours for type conversion, see
        # https://github.com/numpy/numpy/issues/13103, as this is not resolved
        # Numba replicates behaviours for <= 1.15 and conversion in 1.16.0 for
        # finite inputs.
        pyfunc = ediff1d
        cfunc = jit(nopython=True)(pyfunc)
        _check = partial(self._check_output, pyfunc, cfunc)

        def _check_raises_type_error(params, arg):
            with self.assertRaises(TypingError) as raises:
                cfunc(**params)
            msg = 'dtype of %s must be compatible with input ary' % arg
            self.assertIn(msg, str(raises.exception))

            with self.assertRaises(ValueError) as raises:
                pyfunc(**params)
            excstr = str(raises.exception)
            self.assertIn("cannot convert", excstr)
            self.assertIn("to array with dtype", excstr)
            self.assertIn("as required for input ary", excstr)

        def input_variations():
            yield ((1, 2, 3), (4, 5, 6))
            yield [4, 5, 6]
            yield np.array([])
            yield ()
            if numpy_version < (1, 16):
                yield np.array([np.nan, np.inf, 4, -np.inf, 3.142])
                parts = np.array([np.nan, 2, np.nan, 4, 5, 6, 7, 8, 9])
                a = parts + 1j * parts[::-1]
                yield a.reshape(3, 3)

        for i in input_variations():
            params = {'ary': i, 'to_end': i, 'to_begin': i}
            _check(params)

        # to_end / to_begin are boolean
        params = {'ary': [1], 'to_end': (False,), 'to_begin': (True, False)}
        _check(params)

        ## example of unsafe type casting (np.nan to np.int32)
        ## fixed here: https://github.com/numpy/numpy/pull/12713 for np 1.16
        to_begin = np.array([1, 2, 3.142, np.nan, 5, 6, 7, -8, np.nan])
        params = {'ary': np.arange(-4, 6), 'to_begin': to_begin}
        if numpy_version < (1, 16):
            _check(params)
        else:
            # np 1.16 raises, cannot cast float64 array to intp array
            _check_raises_type_error(params, 'to_begin')

        # scalar inputs
        params = {'ary': 3.142}
        _check(params)

        params = {'ary': 3, 'to_begin': 3.142}
        if numpy_version < (1, 16):
            _check(params)
        else:
            _check_raises_type_error(params, 'to_begin')
            # now use 2 floats
            params = {'ary': 3., 'to_begin': 3.142}
            _check(params)

        params = {'ary': np.arange(-4, 6), 'to_begin': -5, 'to_end': False}
        if IS_WIN32 and not IS_32BITS and numpy_version >= (1, 16):
            # XFAIL on 64-bits windows + numpy 1.16. See #3898
            with self.assertRaises(TypingError) as raises:
                _check(params)
            expected_msg = "dtype of to_begin must be compatible with input ary"
            self.assertIn(expected_msg, str(raises.exception))
        else:
            _check(params)

        # the following would fail on one of the BITS32 builds (difference in
        # overflow handling):
        # params = {'ary': np.array([5, 6], dtype=np.int16), 'to_end': [1e100]}
        # _check(params)

    def test_ediff1d_exceptions(self):
        pyfunc = ediff1d
        cfunc = jit(nopython=True)(pyfunc)

        # Exceptions leak references
        self.disable_leak_check()

        with self.assertTypingError() as e:
            cfunc(np.array((True, True, False)))

        msg = "Boolean dtype is unsupported (as per NumPy)"
        assert msg in str(e.exception)

    def test_fliplr_basic(self):
        pyfunc = fliplr
        cfunc = jit(nopython=True)(pyfunc)

        def a_variations():
            yield np.arange(10).reshape(5, 2)
            yield np.arange(20).reshape(5, 2, 2)
            yield ((1, 2),)
            yield ([1, 2], [3, 4],)

        for a in a_variations():
            expected = pyfunc(a)
            got = cfunc(a)
            self.assertPreciseEqual(expected, got)

        with self.assertRaises(TypingError) as raises:
            cfunc("abc")

        self.assertIn("Cannot np.fliplr on %s type" % types.unicode_type,
                      str(raises.exception))

    def test_fliplr_exception(self):
        pyfunc = fliplr
        cfunc = jit(nopython=True)(pyfunc)

        # Exceptions leak references
        self.disable_leak_check()

        with self.assertRaises(TypingError) as raises:
            cfunc(np.arange(3))

        self.assertIn("cannot index array", str(raises.exception))
        self.assertIn("with 2 indices", str(raises.exception))

    def test_flipud_basic(self):
        pyfunc = flipud
        cfunc = jit(nopython=True)(pyfunc)

        def a_variations():
            yield [1]
            yield np.arange(10)
            yield np.arange(10).reshape(5, 2)
            yield np.arange(20).reshape(5, 2, 2)
            yield ((1, 2),)
            yield ([1, 2], [3, 4],)

        for a in a_variations():
            expected = pyfunc(a)
            got = cfunc(a)
            self.assertPreciseEqual(expected, got)

        with self.assertRaises(TypingError) as raises:
            cfunc("abc")

        self.assertIn("Cannot np.flipud on %s type" % types.unicode_type,
                      str(raises.exception))

    def test_flipud_exception(self):
        pyfunc = flipud
        cfunc = jit(nopython=True)(pyfunc)

        # Exceptions leak references
        self.disable_leak_check()

        with self.assertRaises(TypingError) as raises:
            cfunc(1)

        self.assertIn("cannot index array", str(raises.exception))
        self.assertIn("with 1 indices", str(raises.exception))

    def test_flip_basic(self):
        pyfunc = flip
        cfunc = jit(nopython=True)(pyfunc)

        def a_variations():
            yield np.array(1)
            yield np.arange(10)
            yield np.arange(10).reshape(5, 2)
            yield np.arange(20).reshape(5, 2, 2)

        for a in a_variations():
            expected = pyfunc(a)
            got = cfunc(a)
            self.assertPreciseEqual(expected, got)

        with self.assertRaises(TypingError) as raises:
            cfunc((1, 2, 3))

        self.assertIn("Cannot np.flip on UniTuple", str(raises.exception))

    def test_roll_basic(self):
        pyfunc = roll
        cfunc = jit(nopython=True)(pyfunc)

        def a_variations():
            yield np.arange(7)
            yield np.arange(3 * 4 * 5).reshape(3, 4, 5)
            yield [1.1, 2.2, 3.3]
            yield (True, False, True)
            yield False
            yield 4
            yield (9,)
            yield np.asfortranarray(np.array([[1.1, np.nan], [np.inf, 7.8]]))
            yield np.array([])
            yield ()

        def shift_variations():
            return itertools.chain.from_iterable(((True, False),
                                                  range(-10, 10)))

        for a in a_variations():
            for shift in shift_variations():
                expected = pyfunc(a, shift)
                got = cfunc(a, shift)
                self.assertPreciseEqual(expected, got)

    def test_roll_exceptions(self):
        pyfunc = roll
        cfunc = jit(nopython=True)(pyfunc)

        # Exceptions leak references
        self.disable_leak_check()

        for shift in 1.1, (1, 2):
            with self.assertTypingError() as e:
                cfunc(np.arange(10), shift)

            msg = "shift must be an integer"
            assert msg in str(e.exception)

    def test_extract_basic(self):
        pyfunc = extract
        cfunc = jit(nopython=True)(pyfunc)
        _check = partial(self._check_output, pyfunc, cfunc)

        a = np.arange(10)
        self.rnd.shuffle(a)
        for threshold in range(-3, 13):
            cond = a > threshold
            _check({'condition': cond, 'arr': a})

        a = np.arange(60).reshape(4, 5, 3)
        cond = a > 11.2
        _check({'condition': cond, 'arr': a})

        a = ((1, 2, 3), (3, 4, 5), (4, 5, 6))
        cond = np.eye(3).flatten()
        _check({'condition': cond, 'arr': a})

        a = [1.1, 2.2, 3.3, 4.4]
        cond = [1, 1, 0, 1]
        _check({'condition': cond, 'arr': a})

        a = np.linspace(-2, 10, 6)
        element_pool = (True, False, np.nan, -1, -1.0, -1.2, 1, 1.0, 1.5j)
        for cond in itertools.combinations_with_replacement(element_pool, 4):
            _check({'condition': cond, 'arr': a})
            _check({'condition': np.array(cond).reshape(2, 2), 'arr': a})

        a = np.array([1, 2, 3])
        cond = np.array([])
        _check({'condition': cond, 'arr': a})

        a = np.array([1, 2, 3])
        cond = np.array([1, 0, 1, 0])  # but [1, 0, 1, 0, 1] raises
        _check({'condition': cond, 'arr': a})

        a = np.array([[1, 2, 3], [4, 5, 6]])
        cond = [1, 0, 1, 0, 1, 0]  # but [1, 0, 1, 0, 1, 0, 1] raises
        _check({'condition': cond, 'arr': a})

        a = np.array([[1, 2, 3], [4, 5, 6]])
        cond = np.array([1, 0, 1, 0, 1, 0, 0, 0]).reshape(2, 2, 2)
        _check({'condition': cond, 'arr': a})

        a = np.asfortranarray(np.arange(60).reshape(3, 4, 5))
        cond = np.repeat((0, 1), 30)
        _check({'condition': cond, 'arr': a})
        _check({'condition': cond, 'arr': a[::-1]})

        a = np.array(4)
        for cond in 0, 1:
            _check({'condition': cond, 'arr': a})

        a = 1
        cond = 1
        _check({'condition': cond, 'arr': a})

        a = np.array(1)
        cond = np.array([True, False])
        _check({'condition': cond, 'arr': a})

        a = np.arange(4)
        cond = np.array([1, 0, 1, 0, 0, 0]).reshape(2, 3) * 1j
        _check({'condition': cond, 'arr': a})

    def test_extract_exceptions(self):
        pyfunc = extract
        cfunc = jit(nopython=True)(pyfunc)

        # Exceptions leak references
        self.disable_leak_check()

        a = np.array([])
        cond = np.array([1, 2, 3])

        with self.assertRaises(ValueError) as e:
            cfunc(cond, a)
        self.assertIn('Cannot extract from an empty array', str(e.exception))

        def _check(cond, a):
            msg = 'condition shape inconsistent with arr shape'
            with self.assertRaises(ValueError) as e:
                cfunc(cond, a)
            self.assertIn(msg, str(e.exception))

        a = np.array([[1, 2, 3], [1, 2, 3]])
        cond = [1, 0, 1, 0, 1, 0, 1]
        _check(cond, a)

        a = np.array([1, 2, 3])
        cond = np.array([1, 0, 1, 0, 1])
        _check(cond, a)

        a = np.array(60)  # note, this is 0D
        cond = 0, 1
        _check(cond, a)

        a = np.arange(4)
        cond = np.array([True, False, False, False, True])
        _check(cond, a)

        a = np.arange(4)
        cond = np.array([True, False, True, False, False, True, False])
        _check(cond, a)

    def test_np_trapz_basic(self):
        pyfunc = np_trapz
        cfunc = jit(nopython=True)(pyfunc)
        _check = partial(self._check_output, pyfunc, cfunc)

        y = [1, 2, 3]
        _check({'y': y})

        y = (3, 1, 2, 2, 2)
        _check({'y': y})

        y = np.arange(15).reshape(3, 5)
        _check({'y': y})

        y = np.linspace(-10, 10, 60).reshape(4, 3, 5)
        _check({'y': y}, abs_tol=1e-13)

        self.rnd.shuffle(y)
        _check({'y': y}, abs_tol=1e-13)

        y = np.array([])
        _check({'y': y})

        y = np.array([3.142, np.nan, np.inf, -np.inf, 5])
        _check({'y': y})

        y = np.arange(20) + np.linspace(0, 10, 20) * 1j
        _check({'y': y})

        y = np.array([], dtype=np.complex128)
        _check({'y': y})

        y = (True, False, True)
        _check({'y': y})

    def test_np_trapz_x_basic(self):
        pyfunc = np_trapz_x
        cfunc = jit(nopython=True)(pyfunc)
        _check = partial(self._check_output, pyfunc, cfunc)

        y = [1, 2, 3]
        x = [4, 6, 8]
        _check({'y': y, 'x': x})

        y = [1, 2, 3, 4, 5]
        x = (4, 6)
        _check({'y': y, 'x': x})

        y = (1, 2, 3, 4, 5)
        x = [4, 5, 6, 7, 8]
        _check({'y': y, 'x': x})

        y = np.array([1, 2, 3, 4, 5])
        x = [4, 4]
        _check({'y': y, 'x': x})

        y = np.array([])
        x = np.array([2, 3])
        _check({'y': y, 'x': x})

        y = (1, 2, 3, 4, 5)
        x = None
        _check({'y': y, 'x': x})

        y = np.arange(20).reshape(5, 4)
        x = np.array([4, 5])
        _check({'y': y, 'x': x})

        y = np.arange(20).reshape(5, 4)
        x = np.array([4, 5, 6, 7])
        _check({'y': y, 'x': x})

        y = np.arange(60).reshape(5, 4, 3)
        x = np.array([4, 5])
        _check({'y': y, 'x': x})

        y = np.arange(60).reshape(5, 4, 3)
        x = np.array([4, 5, 7])
        _check({'y': y, 'x': x})

        y = np.arange(60).reshape(5, 4, 3)
        self.rnd.shuffle(y)
        x = y + 1.1
        self.rnd.shuffle(x)
        _check({'y': y, 'x': x})

        y = np.arange(20)
        x = y + np.linspace(0, 10, 20) * 1j
        _check({'y': y, 'x': x})

        y = np.array([1, 2, 3])
        x = np.array([1 + 1j, 1 + 2j])
        _check({'y': y, 'x': x})

    @unittest.skip('NumPy behaviour questionable')
    def test_trapz_numpy_questionable(self):
        # https://github.com/numpy/numpy/issues/12858
        pyfunc = np_trapz
        cfunc = jit(nopython=True)(pyfunc)
        _check = partial(self._check_output, pyfunc, cfunc)

        # passes (NumPy and Numba return 2.0)
        y = np.array([True, False, True, True]).astype(np.int)
        _check({'y': y})

        # fails (NumPy returns 1.5; Numba returns 2.0)
        y = np.array([True, False, True, True])
        _check({'y': y})

    def test_np_trapz_dx_basic(self):
        pyfunc = np_trapz_dx
        cfunc = jit(nopython=True)(pyfunc)
        _check = partial(self._check_output, pyfunc, cfunc)

        y = [1, 2, 3]
        dx = 2
        _check({'y': y, 'dx': dx})

        y = [1, 2, 3, 4, 5]
        dx = [1, 4, 5, 6]
        _check({'y': y, 'dx': dx})

        y = [1, 2, 3, 4, 5]
        dx = [1, 4, 5, 6]
        _check({'y': y, 'dx': dx})

        y = np.linspace(-2, 5, 10)
        dx = np.nan
        _check({'y': y, 'dx': dx})

        y = np.linspace(-2, 5, 10)
        dx = np.inf
        _check({'y': y, 'dx': dx})

        y = np.linspace(-2, 5, 10)
        dx = np.linspace(-2, 5, 9)
        _check({'y': y, 'dx': dx}, abs_tol=1e-13)

        y = np.arange(60).reshape(4, 5, 3) * 1j
        dx = np.arange(40).reshape(4, 5, 2)
        _check({'y': y, 'dx': dx})

        x = np.arange(-10, 10, .1)
        r = cfunc(np.exp(-.5 * x ** 2) / np.sqrt(2 * np.pi), dx=0.1)
        # check integral of normal equals 1
        np.testing.assert_almost_equal(r, 1, 7)

        y = np.arange(20)
        dx = 1j
        _check({'y': y, 'dx': dx})

        y = np.arange(20)
        dx = np.array([5])
        _check({'y': y, 'dx': dx})

    def test_np_trapz_x_dx_basic(self):
        pyfunc = np_trapz_x_dx
        cfunc = jit(nopython=True)(pyfunc)
        _check = partial(self._check_output, pyfunc, cfunc)

        # dx should be ignored
        for dx in (None, 2, np.array([1, 2, 3, 4, 5])):
            y = [1, 2, 3]
            x = [4, 6, 8]
            _check({'y': y, 'x': x, 'dx': dx})

            y = [1, 2, 3, 4, 5]
            x = [4, 6]
            _check({'y': y, 'x': x, 'dx': dx})

            y = [1, 2, 3, 4, 5]
            x = [4, 5, 6, 7, 8]
            _check({'y': y, 'x': x, 'dx': dx})

            y = np.arange(60).reshape(4, 5, 3)
            self.rnd.shuffle(y)
            x = y * 1.1
            x[2, 2, 2] = np.nan
            _check({'y': y, 'x': x, 'dx': dx})

    def test_np_trapz_x_dx_exceptions(self):
        pyfunc = np_trapz_x_dx
        cfunc = jit(nopython=True)(pyfunc)

        # Exceptions leak references
        self.disable_leak_check()

        def check_not_ok(params):
            with self.assertRaises(ValueError) as e:
                cfunc(*params)

            self.assertIn('unable to broadcast', str(e.exception))

        y = [1, 2, 3, 4, 5]
        for x in [4, 5, 6, 7, 8, 9], [4, 5, 6]:
            check_not_ok((y, x, 1.0))

        y = np.arange(60).reshape(3, 4, 5)
        x = np.arange(36).reshape(3, 4, 3)
        check_not_ok((y, x, 1.0))

        y = np.arange(60).reshape(3, 4, 5)
        x = np.array([4, 5, 6, 7])
        check_not_ok((y, x, 1.0))

        y = [1, 2, 3, 4, 5]
        dx = np.array([1.0, 2.0])
        check_not_ok((y, None, dx))

        y = np.arange(60).reshape(3, 4, 5)
        dx = np.arange(60).reshape(3, 4, 5)
        check_not_ok((y, None, dx))

        with self.assertTypingError() as e:
            y = np.array(4)
            check_not_ok((y, None, 1.0))

        self.assertIn('y cannot be 0D', str(e.exception))

        for y in 5, False, np.nan:
            with self.assertTypingError() as e:
                cfunc(y, None, 1.0)

            self.assertIn('y cannot be a scalar', str(e.exception))

    def test_interp_basic(self):
        pyfunc = interp
        cfunc = jit(nopython=True)(pyfunc)
        _check = partial(self._check_output, pyfunc, cfunc, abs_tol=1e-10)

        x = np.linspace(-5, 5, 25)
        xp = np.arange(-4, 8)
        fp = xp + 1.5
        _check(params={'x': x, 'xp': xp, 'fp': fp})
        self.rnd.shuffle(x)
        _check(params={'x': x, 'xp': xp, 'fp': fp})
        self.rnd.shuffle(fp)
        _check(params={'x': x, 'xp': xp, 'fp': fp})

        # alg changed in 1.16 and other things were found not-quite-right
        # in inf/nan handling, skip for now
        x[:5] = np.nan
        x[-5:] = np.inf
        self.rnd.shuffle(x)
        _check(params={'x': x, 'xp': xp, 'fp': fp})
        fp[:5] = np.nan
        fp[-5:] = -np.inf
        self.rnd.shuffle(fp)
        _check(params={'x': x, 'xp': xp, 'fp': fp})

        x = np.arange(-4, 8)
        xp = x + 1
        fp = x + 2
        _check(params={'x': x, 'xp': xp, 'fp': fp})

        x = (2.2, 3.3, -5.0)
        xp = (2, 3, 4)
        fp = (5, 6, 7)
        _check(params={'x': x, 'xp': xp, 'fp': fp})

        x = ((2.2, 3.3, -5.0), (1.2, 1.3, 4.0))
        xp = np.linspace(-4, 4, 10)
        fp = np.arange(-5, 5)
        _check(params={'x': x, 'xp': xp, 'fp': fp})

        x = np.array([1.4, np.nan, np.inf, -np.inf, 0.0, -9.1])
        x = x.reshape(3, 2, order='F')
        xp = np.linspace(-4, 4, 10)
        fp = np.arange(-5, 5)
        _check(params={'x': x, 'xp': xp, 'fp': fp})

        for x in range(-2, 4):
            xp = [0, 1, 2]
            fp = (3, 4, 5)
            _check(params={'x': x, 'xp': xp, 'fp': fp})

        x = np.array([])
        xp = [0, 1, 2]
        fp = (3, 4, 5)
        _check(params={'x': x, 'xp': xp, 'fp': fp})

        x = np.linspace(0, 25, 60).reshape(3, 4, 5)
        xp = np.arange(20)
        fp = xp - 10
        _check(params={'x': x, 'xp': xp, 'fp': fp})

        x = np.nan
        xp = np.arange(5)
        fp = np.full(5, np.nan)
        _check(params={'x': x, 'xp': xp, 'fp': fp})

        x = np.nan
        xp = [3]
        fp = [4]
        _check(params={'x': x, 'xp': xp, 'fp': fp})

        x = np.arange(-4, 8)
        xp = x
        fp = x
        _check(params={'x': x, 'xp': xp, 'fp': fp})

        x = [True, False]
        xp = np.arange(-4, 8)
        fp = xp
        _check(params={'x': x, 'xp': xp, 'fp': fp})

        x = [-np.inf, -1.0, 0.0, 1.0, np.inf]
        xp = np.arange(-4, 8)
        fp = xp * 2.2
        _check(params={'x': x, 'xp': xp, 'fp': fp})

        x = np.linspace(-10, 10, 10)
        xp = np.array([-np.inf, -1.0, 0.0, 1.0, np.inf])
        fp = xp * 2.2
        _check(params={'x': x, 'xp': xp, 'fp': fp})

        x = self.rnd.randn(100)
        xp = np.linspace(-3, 3, 100)
        fp = np.full(100, fill_value=3.142)
        _check(params={'x': x, 'xp': xp, 'fp': fp})

        for factor in 1, -1:
            x = np.array([5, 6, 7]) * factor
            xp = [1, 2]
            fp = [3, 4]
            _check(params={'x': x, 'xp': xp, 'fp': fp})

        x = 1
        xp = [1]
        fp = [True]
        _check(params={'x': x, 'xp': xp, 'fp': fp})

        x = np.linspace(0, 1, 5)
        y = np.linspace(0, 1, 5)
        x0 = np.linspace(0, 1, 50)
        out = cfunc(x0, x, y)
        np.testing.assert_almost_equal(out, x0)

        x = np.array([1, 2, 3, 4])
        xp = np.array([1, 2, 3, 4])
        fp = np.array([1, 2, 3.01, 4])
        _check(params={'x': x, 'xp': xp, 'fp': fp})

        xp = [1]
        fp = [np.inf]
        _check(params={'x': 1, 'xp': xp, 'fp': fp})

        # alg changed in 1.16 and other things were found not-quite-right
        # in inf/nan handling, skip for now
        x = np.array([1, 2, 2.5, 3, 4])
        xp = np.array([1, 2, 3, 4])
        fp = np.array([1, 2, np.nan, 4])
        _check({'x': x, 'xp': xp, 'fp': fp})

        x = np.array([1, 1.5, 2, 2.5, 3, 4, 4.5, 5, 5.5])
        xp = np.array([1, 2, 3, 4, 5])
        fp = np.array([np.nan, 2, np.nan, 4, np.nan])
        _check({'x': x, 'xp': xp, 'fp': fp})

        x = np.array([1, 2, 2.5, 3, 4])
        xp = np.array([1, 2, 3, 4])
        fp = np.array([1, 2, np.inf, 4])
        _check({'x': x, 'xp': xp, 'fp': fp})

        x = np.array([1, 1.5, np.nan, 2.5, -np.inf, 4, 4.5, 5, np.inf, 0, 7])
        xp = np.array([1, 2, 3, 4, 5, 6])
        fp = np.array([1, 2, np.nan, 4, 3, np.inf])
        _check({'x': x, 'xp': xp, 'fp': fp})

        x = np.array([3.10034867, 3.0999066, 3.10001529])
        xp = np.linspace(0, 10, 1 + 20000)
        fp = np.sin(xp / 2.0)
        _check({'x': x, 'xp': xp, 'fp': fp})

        x = self.rnd.uniform(0, 2 * np.pi, (100,))
        xp = np.linspace(0, 2 * np.pi, 1000)
        fp = np.cos(xp)
        exact = np.cos(x)
        got = cfunc(x, xp, fp)
        np.testing.assert_allclose(exact, got, atol=1e-5)

        # very dense calibration
        x = self.rnd.randn(10)
        xp = np.linspace(-10, 10, 1000)
        fp = np.ones_like(xp)
        _check({'x': x, 'xp': xp, 'fp': fp})

        # very sparse calibration
        x = self.rnd.randn(1000)
        xp = np.linspace(-10, 10, 10)
        fp = np.ones_like(xp)
        _check({'x': x, 'xp': xp, 'fp': fp})

    def _make_some_values_non_finite(self, a):
        p = a.size // 100
        np.put(a, self.rnd.choice(range(a.size), p, replace=False), np.nan)
        np.put(a, self.rnd.choice(range(a.size), p, replace=False), -np.inf)
        np.put(a, self.rnd.choice(range(a.size), p, replace=False), np.inf)

    def arrays(self, ndata):
        # much_finer_grid
        yield np.linspace(2.0, 7.0, 1 + ndata * 5)
        # finer_grid
        yield np.linspace(2.0, 7.0, 1 + ndata)
        # similar_grid
        yield np.linspace(2.1, 6.8, 1 + ndata // 2)
        # coarser_grid
        yield np.linspace(2.1, 7.5, 1 + ndata // 2)
        # much_coarser_grid
        yield np.linspace(1.1, 9.5, 1 + ndata // 5)
        # finer_stretched_grid
        yield np.linspace(3.1, 5.3, 1 + ndata) * 1.09
        # similar_stretched_grid
        yield np.linspace(3.1, 8.3, 1 + ndata // 2) * 1.09
        # finer_compressed_grid
        yield np.linspace(3.1, 5.3, 1 + ndata) * 0.91
        # similar_compressed_grid
        yield np.linspace(3.1, 8.3, 1 + ndata // 2) * 0.91
        # warped_grid
        yield np.linspace(3.1, 5.3, 1 + ndata // 2) + 0.3 * np.sin(
            np.arange(1 + ndata / 2) * np.pi / (1 + ndata / 2))
        # very_low_noise_grid
        yield np.linspace(3.1, 5.3, 1 + ndata) + self.rnd.normal(
            size=1 + ndata, scale=0.5 / ndata)
        # low_noise_grid
        yield np.linspace(3.1, 5.3, 1 + ndata) + self.rnd.normal(
            size=1 + ndata, scale=2.0 / ndata)
        # med_noise_grid
        yield np.linspace(3.1, 5.3, 1 + ndata) + self.rnd.normal(
            size=1 + ndata, scale=5.0 / ndata)
        # high_noise_grid
        yield np.linspace(3.1, 5.3, 1 + ndata) + self.rnd.normal(
            size=1 + ndata, scale=20.0 / ndata)
        # very_high_noise_grid
        yield np.linspace(3.1, 5.3, 1 + ndata) + self.rnd.normal(
            size=1 + ndata, scale=50.0 / ndata)
        # extreme_noise_grid
        yield np.linspace(3.1, 5.3, 1 + ndata) + self.rnd.normal(
            size=1 + ndata, scale=200.0 / ndata)
        # random_fine_grid
        yield self.rnd.rand(1 + ndata) * 9.0 + 0.6
        # random_grid
        yield self.rnd.rand(1 + ndata * 2) * 4.0 + 1.3

    def test_interp_stress_tests(self):
        pyfunc = interp
        cfunc = jit(nopython=True)(pyfunc)

        ndata = 20000
        xp = np.linspace(0, 10, 1 + ndata)
        fp = np.sin(xp / 2.0)

        for x in self.arrays(ndata):
            atol = 1e-14  # using abs_tol as otherwise fails on 32bit builds

            expected = pyfunc(x, xp, fp)
            got = cfunc(x, xp, fp)
            self.assertPreciseEqual(expected, got, abs_tol=atol)

            # no longer require xp to be monotonically increasing
            # (in keeping with numpy) even if the output might not
            # be meaningful; shuffle all inputs
            self.rnd.shuffle(x)
            expected = pyfunc(x, xp, fp)
            got = cfunc(x, xp, fp)
            self.assertPreciseEqual(expected, got, abs_tol=atol)

            self.rnd.shuffle(xp)
            expected = pyfunc(x, xp, fp)
            got = cfunc(x, xp, fp)
            self.assertPreciseEqual(expected, got, abs_tol=atol)

            self.rnd.shuffle(fp)
            expected = pyfunc(x, xp, fp)
            got = cfunc(x, xp, fp)
            self.assertPreciseEqual(expected, got, abs_tol=atol)

            # add some values non finite
            self._make_some_values_non_finite(x)
            expected = pyfunc(x, xp, fp)
            got = cfunc(x, xp, fp)
            self.assertPreciseEqual(expected, got, abs_tol=atol)

            self._make_some_values_non_finite(xp)
            expected = pyfunc(x, xp, fp)
            got = cfunc(x, xp, fp)
            self.assertPreciseEqual(expected, got, abs_tol=atol)

            self._make_some_values_non_finite(fp)
            expected = pyfunc(x, xp, fp)
            got = cfunc(x, xp, fp)
            self.assertPreciseEqual(expected, got, abs_tol=atol)

    def test_interp_complex_stress_tests(self):
        pyfunc = interp
        cfunc = jit(nopython=True)(pyfunc)

        ndata = 2000
        xp = np.linspace(0, 10, 1 + ndata)

        real = np.sin(xp / 2.0)
        real[:200] = self.rnd.choice([np.inf, -np.inf, np.nan], 200)
        self.rnd.shuffle(real)

        imag = np.cos(xp / 2.0)
        imag[:200] = self.rnd.choice([np.inf, -np.inf, np.nan], 200)
        self.rnd.shuffle(imag)

        fp = real + 1j * imag

        for x in self.arrays(ndata):
            expected = pyfunc(x, xp, fp)
            got = cfunc(x, xp, fp)
            np.testing.assert_allclose(expected, got, equal_nan=True)

            self.rnd.shuffle(x)
            self.rnd.shuffle(xp)
            self.rnd.shuffle(fp)
            np.testing.assert_allclose(expected, got, equal_nan=True)

    def test_interp_exceptions(self):
        pyfunc = interp
        cfunc = jit(nopython=True)(pyfunc)

        # Exceptions leak references
        self.disable_leak_check()

        x = np.array([1, 2, 3])
        xp = np.array([])
        fp = np.array([])

        with self.assertRaises(ValueError) as e:
            cfunc(x, xp, fp)

        msg = "array of sample points is empty"
        self.assertIn(msg, str(e.exception))

        x = 1
        xp = np.array([1, 2, 3])
        fp = np.array([1, 2])

        with self.assertRaises(ValueError) as e:
            cfunc(x, xp, fp)

        msg = "fp and xp are not of the same size."
        self.assertIn(msg, str(e.exception))

        x = 1
        xp = np.arange(6).reshape(3, 2)
        fp = np.arange(6)

        with self.assertTypingError() as e:
            cfunc(x, xp, fp)

        msg = "xp must be 1D"
        self.assertIn(msg, str(e.exception))

        x = 1
        xp = np.arange(6)
        fp = np.arange(6).reshape(3, 2)

        with self.assertTypingError() as e:
            cfunc(x, xp, fp)

        msg = "fp must be 1D"
        self.assertIn(msg, str(e.exception))

        x = 1 + 1j
        xp = np.arange(6)
        fp = np.arange(6)

        with self.assertTypingError() as e:
            cfunc(x, xp, fp)

        complex_dtype_msg = (
            "Cannot cast array data from complex dtype "
            "to float64 dtype"
        )
        self.assertIn(complex_dtype_msg, str(e.exception))

        x = 1
        xp = (np.arange(6) + 1j).astype(np.complex64)
        fp = np.arange(6)

        with self.assertTypingError() as e:
            cfunc(x, xp, fp)

        self.assertIn(complex_dtype_msg, str(e.exception))

    def test_interp_non_finite_calibration(self):
        # examples from
        # https://github.com/numpy/numpy/issues/12951
        pyfunc = interp
        cfunc = jit(nopython=True)(pyfunc)
        _check = partial(self._check_output, pyfunc, cfunc)

        xp = np.array([0, 1, 9, 10])
        fp = np.array([-np.inf, 0.1, 0.9, np.inf])
        x = np.array([0.2, 9.5])
        params = {'x': x, 'xp': xp, 'fp': fp}
        _check(params)

        xp = np.array([-np.inf, 1, 9, np.inf])
        fp = np.array([0, 0.1, 0.9, 1])
        x = np.array([0.2, 9.5])
        params = {'x': x, 'xp': xp, 'fp': fp}
        _check(params)

    def test_interp_supplemental_tests(self):
        # inspired by class TestInterp
        # https://github.com/numpy/numpy/blob/f5b6850f231/numpy/lib/tests/test_function_base.py    # noqa: E501
        pyfunc = interp
        cfunc = jit(nopython=True)(pyfunc)

        for size in range(1, 10):
            xp = np.arange(size, dtype=np.double)
            yp = np.ones(size, dtype=np.double)
            incpts = np.array([-1, 0, size - 1, size], dtype=np.double)
            decpts = incpts[::-1]

            incres = cfunc(incpts, xp, yp)
            decres = cfunc(decpts, xp, yp)
            inctgt = np.array([1, 1, 1, 1], dtype=float)
            dectgt = inctgt[::-1]
            np.testing.assert_almost_equal(incres, inctgt)
            np.testing.assert_almost_equal(decres, dectgt)

        x = np.linspace(0, 1, 5)
        y = np.linspace(0, 1, 5)
        x0 = 0
        np.testing.assert_almost_equal(cfunc(x0, x, y), x0)
        x0 = 0.3
        np.testing.assert_almost_equal(cfunc(x0, x, y), x0)
        x0 = np.float32(0.3)
        np.testing.assert_almost_equal(cfunc(x0, x, y), x0)
        x0 = np.float64(0.3)
        np.testing.assert_almost_equal(cfunc(x0, x, y), x0)
        x0 = np.nan
        np.testing.assert_almost_equal(cfunc(x0, x, y), x0)

        x = np.linspace(0, 1, 5)
        y = np.linspace(0, 1, 5)
        x0 = np.array(0.3)
        np.testing.assert_almost_equal(cfunc(x0, x, y), x0)

        xp = np.arange(0, 10, 0.0001)
        fp = np.sin(xp)
        np.testing.assert_almost_equal(cfunc(np.pi, xp, fp), 0.0)

    def test_interp_supplemental_complex_tests(self):
        # inspired by class TestInterp
        # https://github.com/numpy/numpy/blob/f5b6850f231/numpy/lib/tests/test_function_base.py    # noqa: E501
        pyfunc = interp
        cfunc = jit(nopython=True)(pyfunc)

        x = np.linspace(0, 1, 5)
        y = np.linspace(0, 1, 5) + (1 + np.linspace(0, 1, 5)) * 1.0j
        x0 = 0.3
        y0 = x0 + (1 + x0) * 1.0j
        np.testing.assert_almost_equal(cfunc(x0, x, y), y0)

    def test_interp_float_precision_handled_per_numpy(self):
        # test cases from https://github.com/numba/numba/issues/4890
        pyfunc = interp
        cfunc = jit(nopython=True)(pyfunc)
        dtypes = [np.float32, np.float64, np.int32, np.int64]

        for combo in itertools.combinations_with_replacement(dtypes, 3):
            xp_dtype, fp_dtype, x_dtype = combo
            xp = np.arange(10, dtype=xp_dtype)
            fp = (xp ** 2).astype(fp_dtype)
            x = np.linspace(2, 3, 10, dtype=x_dtype)

            expected = pyfunc(x, xp, fp)
            got = cfunc(x, xp, fp)
            self.assertPreciseEqual(expected, got)

    def test_isnat(self):
        def values():
            yield np.datetime64("2016-01-01")
            yield np.datetime64("NaT")
            yield np.datetime64('NaT', 'ms')
            yield np.datetime64('NaT', 'ns')
            yield np.datetime64('2038-01-19T03:14:07')

            yield np.timedelta64('NaT', "ms")
            yield np.timedelta64(34, "ms")

            for unit in ['Y', 'M', 'W', 'D',
                         'h', 'm', 's', 'ms', 'us',
                         'ns', 'ps', 'fs', 'as']:
                yield np.array([123, -321, "NaT"],
                               dtype='<datetime64[%s]' % unit)
                yield np.array([123, -321, "NaT"],
                               dtype='<timedelta64[%s]' % unit)

        pyfunc = isnat
        cfunc = jit(nopython=True)(pyfunc)

        for x in values():
            expected = pyfunc(x)
            got = cfunc(x)
            if isinstance(x, np.ndarray):
                self.assertPreciseEqual(expected, got, (x,))
            else:
                self.assertEqual(expected, got, x)

    def test_asarray(self):

        def input_variations():
            """
            To quote from: https://docs.scipy.org/doc/numpy/reference/generated/numpy.asarray.html    # noqa: E501
            Input data, in any form that can be converted to an array.
            This includes:
            * lists
            * lists of tuples
            * tuples
            * tuples of tuples
            * tuples of lists
            * ndarrays
            """
            yield 1j
            yield 1.2
            yield False
            yield 1
            yield [1, 2, 3]
            yield [(1, 2, 3), (1, 2, 3)]
            yield (1, 2, 3)
            yield ((1, 2, 3), (1, 2, 3))
            yield ([1, 2, 3], [1, 2, 3])
            yield np.array([])
            yield np.arange(4)
            yield np.arange(12).reshape(3, 4)
            yield np.arange(12).reshape(3, 4).T

            # Test cases for `numba.typed.List`
            def make_list(values):
                a = List()
                for i in values:
                    a.append(i)
                return a
            yield make_list((1, 2, 3))
            yield make_list((1.0, 2.0, 3.0))
            yield make_list((1j, 2j, 3j))
            yield make_list((True, False, True))

        # used to check that if the input is already an array and the dtype is
        # the same as that of the input/omitted then the array itself is
        # returned.
        def check_pass_through(jitted, expect_same, params):
            returned = jitted(**params)
            if expect_same:
                self.assertTrue(returned is params['a'])
            else:
                self.assertTrue(returned is not params['a'])
                # should be numerically the same, just different dtype
                np.testing.assert_allclose(returned, params['a'])
                self.assertTrue(returned.dtype == params['dtype'])

        for pyfunc in [asarray, asarray_kws]:
            cfunc = jit(nopython=True)(pyfunc)
            _check = partial(self._check_output, pyfunc, cfunc)

            for x in input_variations():
                params = {'a': x}
                if 'kws' in pyfunc.__name__:
                    for dt in [None, np.complex128]:
                        params['dtype'] = dt
                        _check(params)
                else:
                    _check(params)

                # check the behaviour over a dtype change (or not!)
                x = np.arange(10, dtype=np.float32)
                params = {'a': x}
                if 'kws' in pyfunc.__name__:
                    params['dtype'] = None
                    check_pass_through(cfunc, True, params)
                    params['dtype'] = np.complex128
                    check_pass_through(cfunc, False, params)
                    params['dtype'] = np.float32
                    check_pass_through(cfunc, True, params)
                else:
                    check_pass_through(cfunc, True, params)

<<<<<<< HEAD
    def test_asfarray(self):
        def inputs():
            yield np.array([1, 2, 3]), None
            yield np.array([2, 3], dtype=np.float32), np.float32
            yield np.array([2, 3], dtype=np.int8), np.int8

        pyfunc = asfarray
        cfunc = jit(nopython=True)(pyfunc)

        for arr, dt in inputs():
            if dt is None:
                expected = pyfunc(arr)
                got = cfunc(arr)
            else:
                expected = pyfunc(arr, dtype=dt)
                got = cfunc(arr, dtype=dt)
            self.assertPreciseEqual(expected, got)
            self.assertTrue(np.issubdtype(got.dtype, np.floating), got.dtype)
=======
    def test_asarray_rejects_List_with_illegal_dtype(self):
        self.disable_leak_check()
        cfunc = jit(nopython=True)(asarray)

        def test_reject(alist):
            with self.assertRaises(TypingError) as e:
                cfunc(alist)
            self.assertIn(
                "asarray support for List is limited "
                "to Boolean and Number types",
                str(e.exception))

        def make_none_typed_list():
            l = List()
            l.append(None)
            return l

        def make_nested_list():
            l = List()
            m = List()
            m.append(1)
            l.append(m)
            return l

        def make_nested_list_with_dict():
            l = List()
            d = Dict()
            d[1] = "a"
            l.append(d)
            return l

        def make_unicode_list():
            l = List()
            for i in ("a", "bc", "def"):
                l.append(i)
            return l

        test_reject(make_none_typed_list())
        test_reject(make_nested_list())
        test_reject(make_nested_list_with_dict())
        test_reject(make_unicode_list())
>>>>>>> d0c7923c

    def test_repeat(self):
        # np.repeat(a, repeats)
        np_pyfunc = np_repeat
        np_nbfunc = njit(np_pyfunc)

        # a.repeat(repeats)
        array_pyfunc = array_repeat
        array_nbfunc = njit(array_pyfunc)

        for pyfunc, nbfunc in ((np_pyfunc, np_nbfunc),
                               (array_pyfunc, array_nbfunc)):

            def check(a, repeats):
                self.assertPreciseEqual(pyfunc(a, repeats), nbfunc(a, repeats))

            # test array arguments
            target_numpy_values = [
                np.ones(1),
                np.arange(1000),
                np.array([[0, 1], [2, 3]]),
                np.array([]),
                np.array([[], []]),
            ]

            target_numpy_types = [
                np.uint32,
                np.int32,
                np.uint64,
                np.int64,
                np.float32,
                np.float64,
                np.complex64,
                np.complex128,
            ]

            target_numpy_inputs = (np.array(a,dtype=t) for a,t in
                                   itertools.product(target_numpy_values,
                                                     target_numpy_types))

            target_non_numpy_inputs = [
                1,
                1.0,
                True,
                1j,
                [0, 1, 2],
                (0, 1, 2),
            ]
            for i in itertools.chain(target_numpy_inputs,
                                     target_non_numpy_inputs):
                check(i, repeats=0)
                check(i, repeats=1)
                check(i, repeats=2)
                check(i, repeats=3)
                check(i, repeats=100)

            # check broadcasting when repeats is an array/list
            one = np.arange(1)
            for i in ([0], [1], [2]):
                check(one, repeats=i)
                check(one, repeats=np.array(i))

            two = np.arange(2)
            for i in ([0, 0], [0, 1], [1, 0], [0, 1], [1, 2], [2, 1], [2, 2]):
                check(two, repeats=i)
                check(two, repeats=np.array(i))

            check(two, repeats=np.array([2, 2], dtype=np.int32))
            check(np.arange(10), repeats=np.arange(10))

    def test_repeat_exception(self):
        # np.repeat(a, repeats)
        np_pyfunc = np_repeat
        np_nbfunc = njit(np_pyfunc)

        # a.repeat(repeats)
        array_pyfunc = array_repeat
        array_nbfunc = njit(array_pyfunc)

        self.disable_leak_check()

        for pyfunc, nbfunc in ((np_pyfunc, np_nbfunc),
                               (array_pyfunc, array_nbfunc)):

            # negative repeat argument
            with self.assertRaises(ValueError) as e:
                nbfunc(np.ones(1), -1)
            self.assertIn("negative dimensions are not allowed",
                          str(e.exception))

            # float repeat argument has custom error message
            with self.assertRaises(TypingError) as e:
                nbfunc(np.ones(1), 1.0)
            self.assertIn(
                "The repeats argument must be an integer "
                "or an array-like of integer dtype",
                str(e.exception))

            # negative repeat argument as array
            with self.assertRaises(ValueError) as e:
                nbfunc(np.ones(2), np.array([1, -1]))
            self.assertIn("negative dimensions are not allowed",
                          str(e.exception))

            # broadcasting error, repeats too large
            with self.assertRaises(ValueError) as e:
                nbfunc(np.ones(2), np.array([1, 1, 1]))
            self.assertIn("operands could not be broadcast together",
                          str(e.exception))

            # broadcasting error, repeats too small
            with self.assertRaises(ValueError) as e:
                nbfunc(np.ones(5), np.array([1, 1, 1, 1]))
            self.assertIn("operands could not be broadcast together",
                          str(e.exception))

            # float repeat argument has custom error message
            with self.assertRaises(TypingError) as e:
                nbfunc(np.ones(2), [1.0, 1.0])
            self.assertIn(
                "The repeats argument must be an integer "
                "or an array-like of integer dtype",
                str(e.exception))

            for rep in [True, "a", "1"]:
                with self.assertRaises(TypingError):
                    nbfunc(np.ones(1), rep)

    def test_select(self):
        np_pyfunc = np_select
        np_nbfunc = njit(np_select)

        test_cases = [
            # Each test case below is one tuple.
            # Each tuple is separated by a description of what's being tested

            # test with arrays of length 3 instead of 2 and a different default
            ([np.array([False, False, False]),
              np.array([False, True, False]),
              np.array([False, False, True])],
             [np.array([1, 2, 3]),
              np.array([4, 5, 6]),
              np.array([7, 8, 9])], 15.3),
            # test with arrays of length 1 instead of 2
            ([np.array([True]),
              np.array([False])], [np.array([1]), np.array([2])], 0),
            # test with lists of length 100 of arrays of length 1
            ([np.array([False])] * 100, [np.array([1])] * 100, 0),
            # passing arrays with NaNs
            ([np.isnan(np.array([1, 2, 3, np.nan, 5, 7]))] * 2,
             [np.array([1, 2, 3, np.nan, 5, 7])] * 2, 0),
            # passing lists with 2d arrays
            ([np.isnan(np.array([[1, 2, 3, np.nan, 5, 7]]))] * 2,
             [np.array([[1, 2, 3, np.nan, 5, 7]])] * 2, 0),
            # passing arrays with complex numbers
            ([np.isnan(np.array([1, 2, 3 + 2j, np.nan, 5, 7]))] * 2,
             [np.array([1, 2, 3 + 2j, np.nan, 5, 7])] * 2, 0)
        ]

        for x in (np.arange(10), np.arange(10).reshape((5, 2))):
            # test with two lists
            test_cases.append(([x < 3, x > 5], [x, x ** 2], 0))
            # test with two tuples
            test_cases.append(((x < 3, x > 5), (x, x ** 2), 0))
            # test with one list and one tuple
            test_cases.append(([x < 3, x > 5], (x, x ** 2), 0))
            # test with one tuple and one list
            test_cases.append(((x < 3, x > 5), [x, x ** 2], 0))

        for condlist,  choicelist, default in test_cases:
            self.assertPreciseEqual(np_pyfunc(condlist, choicelist, default),
                                    np_nbfunc(condlist, choicelist, default))

        np_pyfunc_defaults = np_select_defaults
        np_nbfunc_defaults = njit(np_select_defaults)
        # check the defaults work, using whatever the last input was
        self.assertPreciseEqual(np_pyfunc_defaults(condlist, choicelist),
                                np_nbfunc_defaults(condlist, choicelist))

    def test_select_exception(self):
        np_nbfunc = njit(np_select)
        x = np.arange(10)
        self.disable_leak_check()
        for condlist, choicelist, default, expected_error, expected_text in [
            # Each test case below is one tuple.
            # Each tuple is separated by the description of the intended error

            # passing condlist of dim zero
            ([np.array(True), np.array([False, True, False])],
             [np.array(1), np.arange(12).reshape(4, 3)], 0,
             TypingError, "condlist arrays must be of at least dimension 1"),
            # condlist and choicelist with different dimensions
            ([np.array(True), np.array(False)], [np.array([1]), np.array([2])],
             0, TypingError, "condlist and choicelist elements must have the "
                             "same number of dimensions"),
            # condlist and choicelist with different dimensions
            ([np.array([True]), np.array([False])],
             [np.array([[1]]), np.array([[2]])], 0, TypingError,
             "condlist and choicelist elements must have the "
             "same number of dimensions"),
            # passing choicelist of dim zero
            ([np.array(True), np.array(False)], [np.array(1), np.array(2)], 0,
             TypingError, "condlist arrays must be of at least dimension 1"),
            # passing an array as condlist instead of a list or tuple
            (np.isnan(np.array([1, 2, 3, np.nan, 5, 7])),
             np.array([1, 2, 3, np.nan, 5, 7]), 0, TypingError,
             "condlist must be a List or a Tuple"),
            # default is a list
            ([True], [0], [0], TypingError,
             "default must be a scalar"),
            # condlist with ints instead of booleans
            ([(x < 3).astype(int), (x > 5).astype(int)], [x, x ** 2], 0,
             TypingError, "condlist arrays must contain booleans"),
            # condlist and choicelist of different length
            ([x > 9, x > 8, x > 7, x > 6], [x, x**2, x], 0, ValueError,
             "list of cases must be same length as list of conditions"),

            # condlist contains tuples instead of arrays
            # if in the future numba's np.where accepts tuples, the
            # implementation of np.select should also accept them and
            # the following two test cases should be normal tests
            # instead of negative tests

            # test with lists of length 100 of tuples of length 1 for condlist
            ([(False,)] * 100, [np.array([1])] * 100, 0, TypingError,
             'items of condlist must be arrays'),
            # test with lists of length 100 of tuples of length 1 for choicelist
            ([np.array([False])] * 100, [(1,)] * 100, 0, TypingError,
             'items of choicelist must be arrays'),
        ]:
            with self.assertRaises(expected_error) as e:
                np_nbfunc(condlist, choicelist, default)
            self.assertIn(expected_text, str(e.exception))

    def test_windowing(self):
        def check_window(func):
            np_pyfunc = func
            np_nbfunc = njit(func)

            for M in [0, 1, 5, 12]:
                expected = np_pyfunc(M)
                got = np_nbfunc(M)
                self.assertPreciseEqual(expected, got, prec='double')

            for M in ['a', 1.1, 1j]:
                with self.assertRaises(TypingError) as raises:
                    np_nbfunc(1.1)
                self.assertIn("M must be an integer", str(raises.exception))

        check_window(np_bartlett)
        check_window(np_blackman)
        check_window(np_hamming)
        check_window(np_hanning)

        # Test np.kaiser separately
        np_pyfunc = np_kaiser
        np_nbfunc = njit(np_kaiser)

        for M in [0, 1, 5, 12]:
            for beta in [0.0, 5.0, 14.0]:
                expected = np_pyfunc(M, beta)
                got = np_nbfunc(M, beta)

                if IS_32BITS or platform.machine() in ['ppc64le', 'aarch64']:
                    self.assertPreciseEqual(expected,
                                            got, prec='double', ulps=2)
                else:
                    self.assertPreciseEqual(expected, got, prec='exact')

        for M in ['a', 1.1, 1j]:
            with self.assertRaises(TypingError) as raises:
                np_nbfunc(M, 1.0)
            self.assertIn("M must be an integer", str(raises.exception))

        for beta in ['a', 1j]:
            with self.assertRaises(TypingError) as raises:
                np_nbfunc(5, beta)
            self.assertIn("beta must be an integer or float",
                          str(raises.exception))

    def test_cross(self):
        pyfunc = np_cross
        cfunc = jit(nopython=True)(pyfunc)
        pairs = [
            # 3x3 (n-dims)
            (
                np.array([[1, 2, 3], [4, 5, 6]]),
                np.array([[4, 5, 6], [1, 2, 3]])
            ),
            # 2x3 array-like (n-dims)
            (
                np.array([[1, 2, 3], [4, 5, 6]]),
                ((4, 5), (1, 2))
            ),
            # 3x3 (1-dim) with type promotion
            (
                np.array([1, 2, 3], dtype=np.int64),
                np.array([4, 5, 6], dtype=np.float64)
            ),
            # 3x3 array-like (1-dim)
            (
                (1, 2, 3),
                (4, 5, 6)
            ),
            # 2x3 (1-dim)
            (
                np.array([1, 2]),
                np.array([4, 5, 6])
            ),
            # 3x3 (with broadcasting 1d x 2d)
            (
                np.array([1, 2, 3]),
                np.array([[4, 5, 6], [1, 2, 3]])
            ),
            # 3x3 (with broadcasting 2d x 1d)
            (
                np.array([[1, 2, 3], [4, 5, 6]]),
                np.array([1, 2, 3])
            ),
            # 3x2 (with higher order broadcasting)
            (
                np.arange(36).reshape(6, 2, 3),
                np.arange(4).reshape(2, 2)
            )
        ]

        for x, y in pairs:
            expected = pyfunc(x, y)
            got = cfunc(x, y)
            self.assertPreciseEqual(expected, got)

    def test_cross_exceptions(self):
        pyfunc = np_cross
        cfunc = jit(nopython=True)(pyfunc)
        self.disable_leak_check()

        # test incompatible dimensions for ndim == 1
        with self.assertRaises(ValueError) as raises:
            cfunc(
                np.arange(4),
                np.arange(3)
            )
        self.assertIn(
            'Incompatible dimensions for cross product',
            str(raises.exception)
        )

        # test 2d cross product error for ndim == 1
        with self.assertRaises(ValueError) as raises:
            cfunc(
                np.array((1, 2)),
                np.array((3, 4))
            )
        self.assertIn(
            'Dimensions for both inputs is 2',
            str(raises.exception)
        )

        # test incompatible dimensions for ndim > 1
        with self.assertRaises(ValueError) as raises:
            cfunc(
                np.arange(8).reshape((2, 4)),
                np.arange(6)[::-1].reshape((2, 3))
            )
        self.assertIn(
            'Incompatible dimensions for cross product',
            str(raises.exception)
        )

        # test 2d cross product error for ndim == 1
        with self.assertRaises(ValueError) as raises:
            cfunc(
                np.arange(8).reshape((4, 2)),
                np.arange(8)[::-1].reshape((4, 2))
            )
        self.assertIn(
            'Dimensions for both inputs is 2',
            str(raises.exception)
        )

        # test non-array-like input
        with self.assertRaises(TypingError) as raises:
            cfunc(
                set([1, 2, 3]),
                set([4, 5, 6])
            )
        self.assertIn(
            'Inputs must be array-like.',
            str(raises.exception)
        )

    def test_cross2d(self):
        pyfunc = np_cross
        cfunc = cross2d
        pairs = [
            # 2x2 (n-dims)
            (
                np.array([[1, 2], [4, 5]]),
                np.array([[4, 5], [1, 2]])
            ),
            # 2x2 array-like (n-dims)
            (
                np.array([[1, 2], [4, 5]]),
                ((4, 5), (1, 2))
            ),
            # 2x2 (1-dim) with type promotion
            (
                np.array([1, 2], dtype=np.int64),
                np.array([4, 5], dtype=np.float64)
            ),
            # 2x2 array-like (1-dim)
            (
                (1, 2),
                (4, 5)
            ),
            # 2x2 (with broadcasting 1d x 2d)
            (
                np.array([1, 2]),
                np.array([[4, 5], [1, 2]])
            ),
            # 2x2 (with broadcasting 2d x 1d)
            (
                np.array([[1, 2], [4, 5]]),
                np.array([1, 2])
            ),
            # 2x2 (with higher order broadcasting)
            (
                np.arange(36).reshape(6, 3, 2),
                np.arange(6).reshape(3, 2)
            )
        ]

        for x, y in pairs:
            expected = pyfunc(x, y)
            got = cfunc(x, y)
            self.assertPreciseEqual(expected, got)

    def test_cross2d_exceptions(self):
        cfunc = cross2d
        self.disable_leak_check()

        # test incompatible dimensions for ndim == 1
        with self.assertRaises(ValueError) as raises:
            cfunc(
                np.array((1, 2, 3)),
                np.array((4, 5, 6))
            )
        self.assertIn(
            'Incompatible dimensions for 2D cross product',
            str(raises.exception)
        )

        # test incompatible dimensions for ndim > 1
        with self.assertRaises(ValueError) as raises:
            cfunc(
                np.arange(6).reshape((2, 3)),
                np.arange(6)[::-1].reshape((2, 3))
            )
        self.assertIn(
            'Incompatible dimensions for 2D cross product',
            str(raises.exception)
        )

        # test non-array-like input
        with self.assertRaises(TypingError) as raises:
            cfunc(
                set([1, 2]),
                set([4, 5])
            )
        self.assertIn(
            'Inputs must be array-like.',
            str(raises.exception)
        )


class TestNPMachineParameters(TestCase):
    # tests np.finfo, np.iinfo, np.MachAr

    template = '''
def foo():
    ty = np.%s
    return np.%s(ty)
'''

    def check(self, func, attrs, *args):
        pyfunc = func
        cfunc = jit(nopython=True)(pyfunc)

        expected = pyfunc(*args)
        got = cfunc(*args)

        # check result
        for attr in attrs:
            self.assertPreciseEqual(getattr(expected, attr),
                                    getattr(got, attr))

    def create_harcoded_variant(self, basefunc, ty):
        #create an instance of using the function with a hardcoded type
        #and eval it into existence, return the function for use
        tystr = ty.__name__
        basestr = basefunc.__name__
        funcstr = self.template % (tystr, basestr)
        eval(compile(funcstr, '<string>', 'exec'))
        return locals()['foo']

    def test_MachAr(self):
        attrs = ('ibeta', 'it', 'machep', 'eps', 'negep', 'epsneg', 'iexp',
                 'minexp', 'xmin', 'maxexp', 'xmax', 'irnd', 'ngrd',
                 'epsilon', 'tiny', 'huge', 'precision', 'resolution',)
        self.check(machar, attrs)

    def test_finfo(self):
        types = [np.float32, np.float64, np.complex64, np.complex128]
        attrs = ('eps', 'epsneg', 'iexp', 'machep', 'max', 'maxexp', 'negep',
                 'nexp', 'nmant', 'precision', 'resolution', 'tiny', 'bits',)
        for ty in types:
            self.check(finfo, attrs, ty(1))
            hc_func = self.create_harcoded_variant(np.finfo, ty)
            self.check(hc_func, attrs)

        # check unsupported attr raises
        with self.assertRaises(TypingError) as raises:
            cfunc = jit(nopython=True)(finfo_machar)
            cfunc(7.)
        msg = "Unknown attribute 'machar' of type finfo"
        self.assertIn(msg, str(raises.exception))

        # check invalid type raises
        with self.assertTypingError():
            cfunc = jit(nopython=True)(finfo)
            cfunc(np.int32(7))

    def test_iinfo(self):
        # check types and instances of types
        types = [np.int8, np.int16, np.int32, np.int64, np.uint8, np.uint16,
                 np.uint32, np.uint64]
        attrs = ('min', 'max', 'bits',)
        for ty in types:
            self.check(iinfo, attrs, ty(1))
            hc_func = self.create_harcoded_variant(np.iinfo, ty)
            self.check(hc_func, attrs)

        # check invalid type raises
        with self.assertTypingError():
            cfunc = jit(nopython=True)(iinfo)
            cfunc(np.float64(7))


if __name__ == '__main__':
    unittest.main()<|MERGE_RESOLUTION|>--- conflicted
+++ resolved
@@ -3110,7 +3110,48 @@
                 else:
                     check_pass_through(cfunc, True, params)
 
-<<<<<<< HEAD
+    def test_asarray_rejects_List_with_illegal_dtype(self):
+        self.disable_leak_check()
+        cfunc = jit(nopython=True)(asarray)
+
+        def test_reject(alist):
+            with self.assertRaises(TypingError) as e:
+                cfunc(alist)
+            self.assertIn(
+                "asarray support for List is limited "
+                "to Boolean and Number types",
+                str(e.exception))
+
+        def make_none_typed_list():
+            l = List()
+            l.append(None)
+            return l
+
+        def make_nested_list():
+            l = List()
+            m = List()
+            m.append(1)
+            l.append(m)
+            return l
+
+        def make_nested_list_with_dict():
+            l = List()
+            d = Dict()
+            d[1] = "a"
+            l.append(d)
+            return l
+
+        def make_unicode_list():
+            l = List()
+            for i in ("a", "bc", "def"):
+                l.append(i)
+            return l
+
+        test_reject(make_none_typed_list())
+        test_reject(make_nested_list())
+        test_reject(make_nested_list_with_dict())
+        test_reject(make_unicode_list())
+
     def test_asfarray(self):
         def inputs():
             yield np.array([1, 2, 3]), None
@@ -3129,49 +3170,6 @@
                 got = cfunc(arr, dtype=dt)
             self.assertPreciseEqual(expected, got)
             self.assertTrue(np.issubdtype(got.dtype, np.floating), got.dtype)
-=======
-    def test_asarray_rejects_List_with_illegal_dtype(self):
-        self.disable_leak_check()
-        cfunc = jit(nopython=True)(asarray)
-
-        def test_reject(alist):
-            with self.assertRaises(TypingError) as e:
-                cfunc(alist)
-            self.assertIn(
-                "asarray support for List is limited "
-                "to Boolean and Number types",
-                str(e.exception))
-
-        def make_none_typed_list():
-            l = List()
-            l.append(None)
-            return l
-
-        def make_nested_list():
-            l = List()
-            m = List()
-            m.append(1)
-            l.append(m)
-            return l
-
-        def make_nested_list_with_dict():
-            l = List()
-            d = Dict()
-            d[1] = "a"
-            l.append(d)
-            return l
-
-        def make_unicode_list():
-            l = List()
-            for i in ("a", "bc", "def"):
-                l.append(i)
-            return l
-
-        test_reject(make_none_typed_list())
-        test_reject(make_nested_list())
-        test_reject(make_nested_list_with_dict())
-        test_reject(make_unicode_list())
->>>>>>> d0c7923c
 
     def test_repeat(self):
         # np.repeat(a, repeats)
