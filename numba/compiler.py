from __future__ import print_function, division, absolute_import

from collections import namedtuple
import sys
import copy
import warnings
from .tracing import event

from numba import (bytecode, interpreter, postproc, typing,  utils, config,
                   errors,)
from numba.targets import cpu, callconv
from numba.parfor import ParforDiagnostics
from numba.inline_closurecall import InlineClosureCallPass
from numba.errors import CompilerError

from .compiler_machinery import PassManager

from .untyped_passes import (ExtractByteCode, TranslateByteCode, FixupArgs,
                             IRProcessing, DeadBranchPrune,
                             RewriteSemanticConstants, InlineClosureLikes,
                             GenericRewrites, WithLifting, InlineInlinables,
<<<<<<< HEAD
                             FindLiterallyCalls, CanonicalizeLoopExit,
                             CanonicalizeLoopEntry, PrintIRCFG,
                             )
=======
                             FindLiterallyCalls, MakeFunctionToJitFunction)
>>>>>>> e4674eea

from .typed_passes import (NopythonTypeInference, AnnotateTypes,
                           NopythonRewrites, PreParforPass, ParforPass,
                           DumpParforDiagnostics, IRLegalization,
                           NoPythonBackend, InlineOverloads)

from .object_mode_passes import (ObjectModeFrontEnd, ObjectModeBackEnd,
                                 CompileInterpMode)


class Flags(utils.ConfigOptions):
    # These options are all false by default, but the defaults are
    # different with the @jit decorator (see targets.options.TargetOptions).

    OPTIONS = {
        # Enable loop-lifting
        'enable_looplift': False,
        # Enable pyobject mode (in general)
        'enable_pyobject': False,
        # Enable pyobject mode inside lifted loops
        'enable_pyobject_looplift': False,
        # Force pyobject mode inside the whole function
        'force_pyobject': False,
        # Release GIL inside the native function
        'release_gil': False,
        'no_compile': False,
        'debuginfo': False,
        'boundcheck': False,
        'forceinline': False,
        'no_cpython_wrapper': False,
        # Enable automatic parallel optimization, can be fine-tuned by taking
        # a dictionary of sub-options instead of a boolean, see parfor.py for
        # detail.
        'auto_parallel': cpu.ParallelOptions(False),
        'nrt': False,
        'no_rewrites': False,
        'error_model': 'python',
        'fastmath': cpu.FastMathOptions(False),
        'noalias': False,
        'inline': cpu.InlineOptions('never'),
    }


DEFAULT_FLAGS = Flags()
DEFAULT_FLAGS.set('nrt')


CR_FIELDS = ["typing_context",
             "target_context",
             "entry_point",
             "typing_error",
             "type_annotation",
             "signature",
             "objectmode",
             "lifted",
             "fndesc",
             "interpmode",
             "library",
             "call_helper",
             "environment",
             "metadata",
             # List of functions to call to initialize on unserialization
             # (i.e cache load).
             "reload_init",
             ]


class CompileResult(namedtuple("_CompileResult", CR_FIELDS)):
    """
    A structure holding results from the compilation of a function.
    """

    __slots__ = ()

    def _reduce(self):
        """
        Reduce a CompileResult to picklable components.
        """
        libdata = self.library.serialize_using_object_code()
        # Make it (un)picklable efficiently
        typeann = str(self.type_annotation)
        fndesc = self.fndesc
        # Those don't need to be pickled and may fail
        fndesc.typemap = fndesc.calltypes = None

        return (libdata, self.fndesc, self.environment, self.signature,
                self.objectmode, self.interpmode, self.lifted, typeann,
                self.reload_init)

    @classmethod
    def _rebuild(cls, target_context, libdata, fndesc, env,
                 signature, objectmode, interpmode, lifted, typeann,
                 reload_init):
        if reload_init:
            # Re-run all
            for fn in reload_init:
                fn()

        library = target_context.codegen().unserialize_library(libdata)
        cfunc = target_context.get_executable(library, fndesc, env)
        cr = cls(target_context=target_context,
                 typing_context=target_context.typing_context,
                 library=library,
                 environment=env,
                 entry_point=cfunc,
                 fndesc=fndesc,
                 type_annotation=typeann,
                 signature=signature,
                 objectmode=objectmode,
                 interpmode=interpmode,
                 lifted=lifted,
                 typing_error=None,
                 call_helper=None,
                 metadata=None, # Do not store, arbitrary and potentially large!
                 reload_init=reload_init,
                 )
        return cr


_LowerResult = namedtuple("_LowerResult", [
    "fndesc",
    "call_helper",
    "cfunc",
    "env",
])


def compile_result(**kws):
    keys = set(kws.keys())
    fieldset = set(CR_FIELDS)
    badnames = keys - fieldset
    if badnames:
        raise NameError(*badnames)
    missing = fieldset - keys
    for k in missing:
        kws[k] = None
    # Avoid keeping alive traceback variables
    if sys.version_info >= (3,):
        err = kws['typing_error']
        if err is not None:
            kws['typing_error'] = err.with_traceback(None)
    return CompileResult(**kws)


def compile_isolated(func, args, return_type=None, flags=DEFAULT_FLAGS,
                     locals={}):
    """
    Compile the function in an isolated environment (typing and target
    context).
    Good for testing.
    """
    from .targets.registry import cpu_target
    typingctx = typing.Context()
    targetctx = cpu.CPUContext(typingctx)
    # Register the contexts in case for nested @jit or @overload calls
    with cpu_target.nested_context(typingctx, targetctx):
        return compile_extra(typingctx, targetctx, func, args, return_type,
                             flags, locals)


def run_frontend(func, inline_closures=False):
    """
    Run the compiler frontend over the given Python function, and return
    the function's canonical Numba IR.

    If inline_closures is Truthy then closure inlining will be run
    """
    # XXX make this a dedicated Pipeline?
    func_id = bytecode.FunctionIdentity.from_function(func)
    interp = interpreter.Interpreter(func_id)
    bc = bytecode.ByteCode(func_id=func_id)
    func_ir = interp.interpret(bc)
    if inline_closures:
        inline_pass = InlineClosureCallPass(func_ir, cpu.ParallelOptions(False),
                                            {}, False)
        inline_pass.run()
    post_proc = postproc.PostProcessor(func_ir)
    post_proc.run()
    return func_ir


class _CompileStatus(object):
    """
    Describes the state of compilation. Used like a C record.
    """
    __slots__ = ['fail_reason', 'can_fallback', 'can_giveup']

    def __init__(self, can_fallback, can_giveup):
        self.fail_reason = None
        self.can_fallback = can_fallback
        self.can_giveup = can_giveup

    def __repr__(self):
        vals = []
        for k in self.__slots__:
            vals.append("{k}={v}".format(k=k, v=getattr(self, k)))
        return ', '.join(vals)


class _EarlyPipelineCompletion(Exception):
    """
    Raised to indicate that a pipeline has completed early
    """

    def __init__(self, result):
        self.result = result


class StateDict(dict):
    """
    A dictionary that has an overloaded getattr and setattr to permit getting
    and setting key/values through the use of attributes.
    """

    def __getattr__(self, attr):
        try:
            return self[attr]
        except KeyError:
            raise AttributeError(attr)

    def __setattr__(self, attr, value):
        self[attr] = value


def _make_subtarget(targetctx, flags):
    """
    Make a new target context from the given target context and flags.
    """
    subtargetoptions = {}
    if flags.debuginfo:
        subtargetoptions['enable_debuginfo'] = True
    if flags.boundcheck:
        subtargetoptions['enable_boundcheck'] = True
    if flags.nrt:
        subtargetoptions['enable_nrt'] = True
    if flags.auto_parallel:
        subtargetoptions['auto_parallel'] = flags.auto_parallel
    if flags.fastmath:
        subtargetoptions['fastmath'] = flags.fastmath
    error_model = callconv.create_error_model(flags.error_model, targetctx)
    subtargetoptions['error_model'] = error_model

    return targetctx.subtarget(**subtargetoptions)


class CompilerBase(object):
    """
    Stores and manages states for the compiler
    """

    def __init__(self, typingctx, targetctx, library, args, return_type, flags,
                 locals):
        # Make sure the environment is reloaded
        config.reload_config()
        typingctx.refresh()
        targetctx.refresh()

        self.state = StateDict()

        self.state.typingctx = typingctx
        self.state.targetctx = _make_subtarget(targetctx, flags)
        self.state.library = library
        self.state.args = args
        self.state.return_type = return_type
        self.state.flags = flags
        self.state.locals = locals

        # Results of various steps of the compilation pipeline
        self.state.bc = None
        self.state.func_id = None
        self.state.func_ir = None
        self.state.lifted = None
        self.state.lifted_from = None
        self.state.typemap = None
        self.state.calltypes = None
        self.state.type_annotation = None
        # holds arbitrary inter-pipeline stage meta data
        self.state.metadata = {}
        self.state.reload_init = []
        # hold this for e.g. with_lifting, null out on exit
        self.state.pipeline = self

        # parfor diagnostics info, add to metadata
        self.state.parfor_diagnostics = ParforDiagnostics()
        self.state.metadata['parfor_diagnostics'] = \
            self.state.parfor_diagnostics

        self.state.status = _CompileStatus(
            can_fallback=self.state.flags.enable_pyobject,
            can_giveup=config.COMPATIBILITY_MODE
        )

    def compile_extra(self, func):
        self.state.func_id = bytecode.FunctionIdentity.from_function(func)
        try:
            ExtractByteCode().run_pass(self.state)
        except Exception as e:
            if self.state.status.can_giveup:
                CompileInterpMode().run_pass(self.state)
                return self.state.cr
            else:
                raise e

        self.state.lifted = ()
        self.state.lifted_from = None
        return self._compile_bytecode()

    def compile_ir(self, func_ir, lifted=(), lifted_from=None):
        self.state.func_id = func_ir.func_id
        self.state.lifted = lifted
        self.state.lifted_from = lifted_from
        self.state.func_ir = func_ir
        self.state.nargs = self.state.func_ir.arg_count

        FixupArgs().run_pass(self.state)
        return self._compile_ir()

    def define_pipelines(self):
        """Child classes override this to customize the pipelines in use.
        """
        raise NotImplementedError()

    def _compile_core(self):
        """
        Populate and run compiler pipeline
        """
        pms = self.define_pipelines()
        for pm in pms:
            pipeline_name = pm.pipeline_name
            event("Pipeline: %s" % pipeline_name)
            self.state.metadata['pipeline_times'] = {pipeline_name:
                                                     pm.exec_times}
            is_final_pipeline = pm == pms[-1]
            res = None
            try:
                pm.run(self.state)
                if self.state.cr is not None:
                    break
            except _EarlyPipelineCompletion as e:
                res = e.result
                break
            except Exception as e:
                self.state.status.fail_reason = e
                if is_final_pipeline:
                    raise e
        else:
            raise CompilerError("All available pipelines exhausted")

        # Pipeline is done, remove self reference to release refs to user code
        self.state.pipeline = None

        # organise a return
        if res is not None:
            # Early pipeline completion
            return res
        else:
            assert self.state.cr is not None
            return self.state.cr

    def _compile_bytecode(self):
        """
        Populate and run pipeline for bytecode input
        """
        assert self.state.func_ir is None
        return self._compile_core()

    def _compile_ir(self):
        """
        Populate and run pipeline for IR input
        """
        assert self.state.func_ir is not None
        return self._compile_core()


class Compiler(CompilerBase):
    """The default compiler
    """

    def define_pipelines(self):
        # this maintains the objmode fallback behaviour
        pms = []
        if not self.state.flags.force_pyobject:
            pms.append(DefaultPassBuilder.define_nopython_pipeline(self.state))
        if self.state.status.can_fallback or self.state.flags.force_pyobject:
            pms.append(
                DefaultPassBuilder.define_objectmode_pipeline(self.state)
            )
        if self.state.status.can_giveup:
            pms.append(
                DefaultPassBuilder.define_interpreted_pipeline(self.state)
            )
        return pms


class DefaultPassBuilder(object):
    """
    This is the default pass builder, it contains the "classic" default
    pipelines as pre-canned PassManager instances:
      - nopython
      - objectmode
      - interpreted
    """

    @staticmethod
    def define_nopython_pipeline(state, name='nopython'):
        """Returns an nopython mode pipeline based PassManager
        """
        pm = PassManager(name)
        if state.func_ir is None:
            pm.add_pass(TranslateByteCode, "analyzing bytecode")
            pm.add_pass(FixupArgs, "fix up args")
        pm.add_pass(IRProcessing, "processing IR")
        pm.add_pass(WithLifting, "Handle with contexts")

        # pre typing
        if not state.flags.no_rewrites:
            pm.add_pass(GenericRewrites, "nopython rewrites")
            pm.add_pass(RewriteSemanticConstants, "rewrite semantic constants")
            pm.add_pass(DeadBranchPrune, "dead branch pruning")
        pm.add_pass(InlineClosureLikes,
                    "inline calls to locally defined closures")

        # convert any remaining closures into functions
        pm.add_pass(MakeFunctionToJitFunction,
                    "convert make_function into JIT functions")
        # inline functions that have been determined as inlinable and rerun
        # branch pruning this needs to be run after closures are inlined as
        # the IR repr of a closure masks call sites if an inlinable is called
        # inside a closure
        pm.add_pass(InlineInlinables, "inline inlinable functions")
        if not state.flags.no_rewrites:
            pm.add_pass(DeadBranchPrune, "dead branch pruning")

        pm.add_pass(FindLiterallyCalls, "find literally calls")

        # typing
        pm.add_pass(NopythonTypeInference, "nopython frontend")
        pm.add_pass(AnnotateTypes, "annotate types")

        # optimisation
        pm.add_pass(InlineOverloads, "inline overloaded functions")
        if state.flags.auto_parallel.enabled:
            pm.add_pass(PreParforPass, "Preprocessing for parfors")
        if not state.flags.no_rewrites:
            pm.add_pass(NopythonRewrites, "nopython rewrites")
        if state.flags.auto_parallel.enabled:
            pm.add_pass(ParforPass, "convert to parfors")

        # legalise
        pm.add_pass(IRLegalization,
                    "ensure IR is legal prior to lowering")

        # lower
        pm.add_pass(NoPythonBackend, "nopython mode backend")
        pm.add_pass(DumpParforDiagnostics, "dump parfor diagnostics")
        pm.finalize()
        return pm

    @staticmethod
    def define_objectmode_pipeline(state, name='object'):
        """Returns an object-mode pipeline based PassManager
        """
        pm = PassManager(name)
        if state.func_ir is None:
            pm.add_pass(TranslateByteCode, "analyzing bytecode")
            pm.add_pass(FixupArgs, "fix up args")
        pm.add_pass(IRProcessing, "processing IR")

        pm.add_pass(CanonicalizeLoopEntry, "canonicalize loop entry")
        pm.add_pass(CanonicalizeLoopExit, "canonicalize loop exit")

        pm.add_pass(ObjectModeFrontEnd, "object mode frontend")
        pm.add_pass(InlineClosureLikes,
                    "inline calls to locally defined closures")
        # convert any remaining closures into functions
        pm.add_pass(MakeFunctionToJitFunction,
                    "convert make_function into JIT functions")
        pm.add_pass(AnnotateTypes, "annotate types")
        pm.add_pass(IRLegalization, "ensure IR is legal prior to lowering")
        pm.add_pass(ObjectModeBackEnd, "object mode backend")
        pm.finalize()
        return pm

    @staticmethod
    def define_interpreted_pipeline(state, name="interpreted"):
        """Returns an interpreted mode pipeline based PassManager
        """
        pm = PassManager(name)
        pm.add_pass(CompileInterpMode,
                    "compiling with interpreter mode")
        pm.finalize()
        return pm


def compile_extra(typingctx, targetctx, func, args, return_type, flags,
                  locals, library=None, pipeline_class=Compiler):
    """Compiler entry point

    Parameter
    ---------
    typingctx :
        typing context
    targetctx :
        target context
    func : function
        the python function to be compiled
    args : tuple, list
        argument types
    return_type :
        Use ``None`` to indicate void return
    flags : numba.compiler.Flags
        compiler flags
    library : numba.codegen.CodeLibrary
        Used to store the compiled code.
        If it is ``None``, a new CodeLibrary is used.
    pipeline_class : type like numba.compiler.CompilerBase
        compiler pipeline
    """
    pipeline = pipeline_class(typingctx, targetctx, library,
                              args, return_type, flags, locals)
    return pipeline.compile_extra(func)


def compile_ir(typingctx, targetctx, func_ir, args, return_type, flags,
               locals, lifted=(), lifted_from=None, is_lifted_loop=False,
               library=None, pipeline_class=Compiler):
    """
    Compile a function with the given IR.

    For internal use only.
    """

    # This is a special branch that should only run on IR from a lifted loop
    if is_lifted_loop:
        # This code is pessimistic and costly, but it is a not often trodden
        # path and it will go away once IR is made immutable. The problem is
        # that the rewrite passes can mutate the IR into a state that makes
        # it possible for invalid tokens to be transmitted to lowering which
        # then trickle through into LLVM IR and causes RuntimeErrors as LLVM
        # cannot compile it. As a result the following approach is taken:
        # 1. Create some new flags that copy the original ones but switch
        #    off rewrites.
        # 2. Compile with 1. to get a compile result
        # 3. Try and compile another compile result but this time with the
        #    original flags (and IR being rewritten).
        # 4. If 3 was successful, use the result, else use 2.

        # create flags with no rewrites
        norw_flags = copy.deepcopy(flags)
        norw_flags.no_rewrites = True

        def compile_local(the_ir, the_flags):
            pipeline = pipeline_class(typingctx, targetctx, library,
                                      args, return_type, the_flags, locals)
            return pipeline.compile_ir(func_ir=the_ir, lifted=lifted,
                                       lifted_from=lifted_from)

        # compile with rewrites off, IR shouldn't be mutated irreparably
        norw_cres = compile_local(func_ir.copy(), norw_flags)

        # try and compile with rewrites on if no_rewrites was not set in the
        # original flags, IR might get broken but we've got a CompileResult
        # that's usable from above.
        rw_cres = None
        if not flags.no_rewrites:
            # Suppress warnings in compilation retry
            with warnings.catch_warnings():
                warnings.simplefilter("ignore", errors.NumbaWarning)
                try:
                    rw_cres = compile_local(func_ir.copy(), flags)
                except Exception:
                    pass
        # if the rewrite variant of compilation worked, use it, else use
        # the norewrites backup
        if rw_cres is not None:
            cres = rw_cres
        else:
            cres = norw_cres
        return cres

    else:
        pipeline = pipeline_class(typingctx, targetctx, library,
                                  args, return_type, flags, locals)
        return pipeline.compile_ir(func_ir=func_ir, lifted=lifted,
                                   lifted_from=lifted_from)


def compile_internal(typingctx, targetctx, library,
                     func, args, return_type, flags, locals):
    """
    For internal use only.
    """
    pipeline = Compiler(typingctx, targetctx, library,
                        args, return_type, flags, locals)
    return pipeline.compile_extra(func)<|MERGE_RESOLUTION|>--- conflicted
+++ resolved
@@ -19,13 +19,8 @@
                              IRProcessing, DeadBranchPrune,
                              RewriteSemanticConstants, InlineClosureLikes,
                              GenericRewrites, WithLifting, InlineInlinables,
-<<<<<<< HEAD
-                             FindLiterallyCalls, CanonicalizeLoopExit,
-                             CanonicalizeLoopEntry, PrintIRCFG,
-                             )
-=======
-                             FindLiterallyCalls, MakeFunctionToJitFunction)
->>>>>>> e4674eea
+                             FindLiterallyCalls, MakeFunctionToJitFunction,
+                             CanonicalizeLoopExit, CanonicalizeLoopEntry)
 
 from .typed_passes import (NopythonTypeInference, AnnotateTypes,
                            NopythonRewrites, PreParforPass, ParforPass,
