--- conflicted
+++ resolved
@@ -132,7 +132,6 @@
                        fastmath=fastmath, cc=cc, opt=True)
 
 
-<<<<<<< HEAD
 def disassemble_cubin(cubin):
     # nvdisasm only accepts input from a file, so we need to write out to a
     # temp file and clean up afterwards.
@@ -161,10 +160,7 @@
             os.unlink(fname)
 
 
-class DeviceFunctionTemplate(object):
-=======
 class DeviceFunctionTemplate(serialize.ReduceMixin):
->>>>>>> b4badb5f
     """Unmaterialized device function
     """
     def __init__(self, pyfunc, debug, inline):
