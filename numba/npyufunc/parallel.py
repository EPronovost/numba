--- conflicted
+++ resolved
@@ -571,11 +571,7 @@
     num_threads = _get_num_threads()
     if num_threads <= 0:
         raise RuntimeError("Invalid number of threads. "
-<<<<<<< HEAD
-                           "This likely indicates a bug in numba. "
-=======
                            "This likely indicates a bug in Numba. "
->>>>>>> b9e11a3e
                            "(thread_id=%s, num_threads=%s)" %
                            (_get_thread_id(), num_threads))
     return num_threads
