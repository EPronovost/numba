--- conflicted
+++ resolved
@@ -65,16 +65,10 @@
         from .misc import unliteral
 
         if isinstance(dtype, Buffer):
-<<<<<<< HEAD
-            raise TypeError(
-                "Buffer dtype cannot be buffer, have dtype: {}".format(dtype)
-            )
-=======
             msg = ("The dtype of a Buffer type cannot itself be a Buffer type, "
                    "this is unsupported behaviour."
                    "\nThe dtype requested for the unsupported Buffer was: {}.")
             raise TypeError(msg.format(dtype))
->>>>>>> 96bf1ea4
         if layout not in self.LAYOUTS:
             raise ValueError("Invalid layout '%s'" % layout)
         self.dtype = unliteral(dtype)
