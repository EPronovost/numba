import ast
import ast as ast_module
import __builtin__ as builtins
try:
    import numbers
except ImportError:
    # pre-2.6
    numbers = None

from numba import error

import logging
logger = logging.getLogger(__name__)

class CooperativeBase(object):
    def __init__(self, *args, **kwargs):
        pass

class NumbaVisitorMixin(CooperativeBase):
    _overloads = None
    def __init__(self, context, func, ast, func_signature=None, nopython=0,
                 symtab=None, locals=None, **kwargs):
        super(NumbaVisitorMixin, self).__init__(
                                context, func, ast, func_signature,
                                nopython, symtab, **kwargs)
        self.context = context
        self.ast = ast
        self.function_cache = context.function_cache
        self.symtab = symtab
        self.func_signature = func_signature
        self.nopython = nopython
<<<<<<< HEAD
        self.llvm_module = kwargs.pop('llvm_module')
=======
        self.locals = locals or {}
        #self.local_scopes = [self.symtab]
        self.current_scope = symtab
        self.have_cfg = getattr(self.ast, 'flow', False)

        if self.have_cfg:
            self.flow_block = self.ast.flow.blocks[1]
        else:
            self.flow_block = None
>>>>>>> 7759a7e2

        self.func = func
        if func is None:
            assert isinstance(ast, ast_module.FunctionDef)
            locals, cellvars, freevars = determine_variable_status(context, ast)
            self.names = self.global_names = freevars
            self.argnames = [arg.id for arg in ast.args.args]
            argnames = set(self.argnames)
            local_names = [local_name for local_name in locals
                                          if local_name not in argnames]
            self.varnames = self.local_names = self.argnames + local_names
            self.func_globals = kwargs.get('func_globals', {})

            self.cellvars = cellvars
            self.freevars = freevars
        else:
            f_code = self.func.func_code
            self.names = self.global_names = f_code.co_names
            self.varnames = self.local_names = list(f_code.co_varnames)

            if f_code.co_cellvars:
                self.varnames.extend(
                        cellvar for cellvar in f_code.co_cellvars
                                    if cellvar not in self.varnames)

            self.argnames = f_code.co_varnames[:f_code.co_argcount]
            self.func_globals = func.func_globals

            self.cellvars = set(f_code.co_cellvars)
            self.freevars = set(f_code.co_freevars)

        # Add variables declared in locals=dict(...)
        self.local_names.extend(
                local_name for local_name in self.locals
                               if local_name not in self.local_names)

        if self.is_closure(func_signature):
            from numba import closure
            self.argnames = (closure.CLOSURE_SCOPE_ARG_NAME,) + self.argnames
            self.varnames.append(closure.CLOSURE_SCOPE_ARG_NAME)

        # Just the globals we will use
        self._myglobals = {}
        for name in self.names:
            try:
                self._myglobals[name] = self.func_globals[name]
            except KeyError:
                # Assumption here is that any name not in globals or
                # builtins is an attribtue.
                self._myglobals[name] = getattr(builtins, name, None)

        if self._overloads:
            self.visit = self._visit_overload

        self.visitchildren = self.generic_visit

    def _visit_overload(self, node):
        assert self._overloads

        try:
            return super(NumbaVisitorMixin, self).visit(node)
        except error.NumbaError, e:
            # Try one of the overloads
            cls_name = type(node).__name__
            for i, cls_name in enumerate(self._overloads):
                for overload_name, func in self._overloads[cls_name]:
                    try:
                        return func(self, node)
                    except error.NumbaError, e:
                        if i == len(self._overloads) - 1:
                            raise

        assert False, "unreachable"

    def add_overload(self, visit_name, func):
        assert visit_name.startswith("visit_")
        if not self._overloads:
            self._overloads = {}

        self._overloads.setdefault(visit_name, []).append(func)

    def is_closure(self, func_signature):
        return (func_signature is not None and
                func_signature.args and
                func_signature.args[0].is_closure_scope)

    def run_template(self, s, vars=None, **substitutions):
        from numba import template

        templ = template.TemplateContext(self.context, s)
        if vars:
            for name, type in vars.iteritems():
                templ.temp_var(name, type)

        symtab, tree = templ.template_type_infer(substitutions,
                                                 symtab=self.symtab)
        self.symtab.update(templ.get_vars_symtab())
        return tree

    def error(self, node, msg):
        raise error.NumbaError(node, msg)

    def visitlist(self, list):
        newlist = []
        for node in list:
            result = self.visit(node)
            if result is not None:
                newlist.append(result)

        list[:] = newlist
        return list

    def is_complex(self, n):
        if numbers:
            return isinstance(n, numbers.Complex)
        return isinstance(n, complex)

    def is_real(self, n):
        if numbers:
            return isinstance(n, numbers.Real)
        return isinstance(n, float)

    def is_int(self, n):
        if numbers:
            return isinstance(n, numbers.Int)
        return isinstance(n, (int, long))

    def visit_CloneNode(self, node):
        return node

    #@property
    #def current_scope(self):
    #    return self.local_scopes[-1]

    def visit_ControlBlock(self, node):
        #self.local_scopes.append(node.symtab)
        self.setblock(node)
        self.visitlist(node.phi_nodes)
        self.visitlist(node.body)
        #self.local_scopes.pop()
        return node

    def setblock(self, cfg_basic_block):
        if cfg_basic_block.is_fabricated:
            return

        old = self.flow_block
        self.flow_block = cfg_basic_block

        if old is not cfg_basic_block:
            self.current_scope = cfg_basic_block.symtab

        self.changed_block(old, cfg_basic_block)

    def changed_block(self, old_block, new_block):
        """
        Callback for when a new cfg block is encountered.
        """

    def handle_phis(self):
        for block in self.ast.flow.blocks:
            for phi_node in block.phi_nodes:
                self.handle_phi(phi_node)

    @property
    def type(self):
        assert self.is_expr and len(node.body) == 1
        return node.body[0].type

    @property
    def variable(self):
        assert self.is_expr and len(node.body) == 1
        return node.body[0].variable

x = 0
for i in range(10):
    if x > 1:
        print x
    y = 14.2
    x = x * y

class NumbaVisitor(ast.NodeVisitor, NumbaVisitorMixin):
    "Non-mutating visitor"

    def visitlist(self, list):
        return [self.visit(item) for item in list]

class NumbaTransformer(NumbaVisitorMixin, ast.NodeTransformer):
    "Mutating visitor"

class NoPythonContextMixin(object):

    def visit_WithPythonNode(self, node):
        if not self.nopython:
            raise error.NumbaError(node, "Not in 'with nopython' context")

        self.nopython -= 1
        result = self.visitlist(node.body)
        self.nopython += 1

        return node

    def visit_WithNoPythonNode(self, node):
        if self.nopython:
            raise error.NumbaError(node, "Not in 'with python' context")

        self.nopython += 1
        result = self.visitlist(node.body)
        self.nopython -= 1

        return node

class VariableFindingVisitor(NumbaVisitor):
    "Find referenced and assigned ast.Name nodes"

    function_level = 0

    def __init__(self, *args, **kwargs):
        self.referenced = {}
        self.assigned = {}
        self.func_defs = []

    def register_assignment(self, node, target):
        if isinstance(target, ast.Name):
            self.assigned[node.id] = node

    def visit_Assign(self, node):
        self.generic_visit(node)
        self.register_assignment(node, node.targets[0])

    def visit_For(self, node):
        self.generic_visit(node)
        self.register_assignment(node, node.target)

    def visit_Name(self, node):
        self.referenced[node.id] = node

    def visit_FunctionDef(self, node):
        if self.function_level == 0:
            self.generic_visit(node)
        else:
            self.func_defs.append(node)

        return node

def determine_variable_status(context, ast):
    """
    Determine what category referenced and assignment variables fall in:

        - local variables
        - free variables
        - cell variables
    """
    if hasattr(ast, 'variable_status_tuple'):
        return ast.variable_status_tuple

    v = VariableFindingVisitor(context, None, ast)
    v.visit(ast)

    locals = set(v.assigned)
    freevars = set(v.referenced) - locals
    cellvars = set()

    # Compure cell variables
    for func_def in v.func_defs:
        inner_locals, inner_cellvars, inner_freevars = \
                            determine_variable_status(context, func_def)
        cellvars.update(locals.intersection(inner_freevars))

    # Cache state
    ast.variable_status_tuple = locals, cellvars, freevars
    return locals, freevars<|MERGE_RESOLUTION|>--- conflicted
+++ resolved
@@ -29,9 +29,7 @@
         self.symtab = symtab
         self.func_signature = func_signature
         self.nopython = nopython
-<<<<<<< HEAD
-        self.llvm_module = kwargs.pop('llvm_module')
-=======
+        self.llvm_module = kwargs.pop('llvm_module', None)
         self.locals = locals or {}
         #self.local_scopes = [self.symtab]
         self.current_scope = symtab
@@ -41,7 +39,6 @@
             self.flow_block = self.ast.flow.blocks[1]
         else:
             self.flow_block = None
->>>>>>> 7759a7e2
 
         self.func = func
         if func is None:
