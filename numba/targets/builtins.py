from llvm.core import Type, Constant
import llvm.core as lc
import math
from functools import reduce
from numba import types, typing, cgutils, utils
from numba.targets.imputils import (builtin, builtin_attr, implement,
                                    impl_attribute, impl_attribute_generic)

#-------------------------------------------------------------------------------


def make_array(ty):
    dtype = ty.dtype
    nd = ty.ndim

    class ArrayTemplate(cgutils.Structure):
        _fields = [('data', types.CPointer(dtype)),
                   ('shape', types.UniTuple(types.intp, nd)),
                   ('strides', types.UniTuple(types.intp, nd)),
                   ('parent', types.pyobject), ]

    return ArrayTemplate

#-------------------------------------------------------------------------------


def int_add_impl(context, builder, sig, args):
    [va, vb] = args
    [ta, tb] = sig.args
    a = context.cast(builder, va, ta, sig.return_type)
    b = context.cast(builder, vb, tb, sig.return_type)
    return builder.add(a, b)


def int_sub_impl(context, builder, sig, args):
    [va, vb] = args
    [ta, tb] = sig.args
    a = context.cast(builder, va, ta, sig.return_type)
    b = context.cast(builder, vb, tb, sig.return_type)
    return builder.sub(a, b)


def int_mul_impl(context, builder, sig, args):
    [va, vb] = args
    [ta, tb] = sig.args
    a = context.cast(builder, va, ta, sig.return_type)
    b = context.cast(builder, vb, tb, sig.return_type)
    return builder.mul(a, b)


def int_udiv_impl(context, builder, sig, args):
    [va, vb] = args
    [ta, tb] = sig.args
    a = context.cast(builder, va, ta, sig.return_type)
    b = context.cast(builder, vb, tb, sig.return_type)
    cgutils.guard_zero(context, builder, b)
    return builder.udiv(a, b)


def int_divmod(context, builder, x, y):
    """
    Reference Objects/intobject.c
    xdivy = x / y;
    xmody = (long)(x - (unsigned long)xdivy * y);
    /* If the signs of x and y differ, and the remainder is non-0,
     * C89 doesn't define whether xdivy is now the floor or the
     * ceiling of the infinitely precise quotient.  We want the floor,
     * and we have it iff the remainder's sign matches y's.
     */
    if (xmody && ((y ^ xmody) < 0) /* i.e. and signs differ */) {
        xmody += y;
        --xdivy;
        assert(xmody && ((y ^ xmody) >= 0));
    }
    *p_xdivy = xdivy;
    *p_xmody = xmody;
    """
    assert x.type == y.type
    xdivy = builder.sdiv(x, y)
    xmody = builder.srem(x, y)  # Intel has divmod instruction

    ZERO = Constant.null(y.type)
    ONE = Constant.int(y.type, 1)

    y_xor_xmody_ltz = builder.icmp(lc.ICMP_SLT, builder.xor(y, xmody), ZERO)
    xmody_istrue = builder.icmp(lc.ICMP_NE, xmody, ZERO)
    cond = builder.and_(xmody_istrue, y_xor_xmody_ltz)

    bb1 = builder.basic_block
    with cgutils.ifthen(builder, cond):
        xmody_plus_y = builder.add(xmody, y)
        xdivy_minus_1 = builder.sub(xdivy, ONE)
        bb2 = builder.basic_block

    resdiv = builder.phi(y.type)
    resdiv.add_incoming(xdivy, bb1)
    resdiv.add_incoming(xdivy_minus_1, bb2)

    resmod = builder.phi(x.type)
    resmod.add_incoming(xmody, bb1)
    resmod.add_incoming(xmody_plus_y, bb2)

    return resdiv, resmod


def int_sdiv_impl(context, builder, sig, args):
    [va, vb] = args
    [ta, tb] = sig.args
    a = context.cast(builder, va, ta, sig.return_type)
    b = context.cast(builder, vb, tb, sig.return_type)
    cgutils.guard_zero(context, builder, b)
    div, _ = int_divmod(context, builder, a, b)
    return div


def int_struediv_impl(context, builder, sig, args):
    x, y = args
    fx = builder.sitofp(x, Type.double())
    fy = builder.sitofp(y, Type.double())
    cgutils.guard_zero(context, builder, y)
    return builder.fdiv(fx, fy)


def int_utruediv_impl(context, builder, sig, args):
    x, y = args
    fx = builder.uitofp(x, Type.double())
    fy = builder.uitofp(y, Type.double())
    cgutils.guard_zero(context, builder, y)
    return builder.fdiv(fx, fy)


def int_sfloordiv_impl(context, builder, sig, args):
    x, y = args
    cgutils.guard_zero(context, builder, y)
    return builder.sdiv(x, y)


def int_ufloordiv_impl(context, builder, sig, args):
    x, y = args
    cgutils.guard_zero(context, builder, y)
    return builder.udiv(x, y)


def int_srem_impl(context, builder, sig, args):
    x, y = args
    cgutils.guard_zero(context, builder, y)
    _, rem = int_divmod(context, builder, x, y)
    return rem


def int_urem_impl(context, builder, sig, args):
    x, y = args
    return builder.urem(x, y)


def int_spower_impl(context, builder, sig, args):
    module = cgutils.get_module(builder)
    x, y = args
    if y.type.width > 32:
        y = builder.trunc(y, Type.int(32))
    elif y.type.width < 32:
        y = builder.sext(y, Type.int(32))

    if context.implement_powi_as_math_call:
        undersig = typing.signature(sig.return_type, sig.args[0], types.int32)
        impl = context.get_function(math.pow, undersig)
        return impl(builder, (x, y))
    else:
        powerfn = lc.Function.intrinsic(module, lc.INTR_POWI, [x.type])
        return builder.call(powerfn, (x, y))


def int_upower_impl(context, builder, sig, args):
    module = cgutils.get_module(builder)
    x, y = args
    if y.type.width > 32:
        y = builder.trunc(y, Type.int(32))
    elif y.type.width < 32:
        y = builder.zext(y, Type.int(32))

    if context.implement_powi_as_math_call:
        undersig = typing.signature(sig.return_type, sig.args[0], types.int32)
        impl = context.get_function(math.pow, undersig)
        return impl(builder, (x, y))
    else:
        powerfn = lc.Function.intrinsic(module, lc.INTR_POWI, [x.type])
        return builder.call(powerfn, (x, y))


def int_power_func_body(context, builder, x, y):
    pcounter = builder.alloca(y.type)
    presult = builder.alloca(x.type)
    result = Constant.int(x.type, 1)
    counter = y
    builder.store(counter, pcounter)
    builder.store(result, presult)

    bbcond = cgutils.append_basic_block(builder, ".cond")
    bbbody = cgutils.append_basic_block(builder, ".body")
    bbexit = cgutils.append_basic_block(builder, ".exit")

    del counter
    del result

    builder.branch(bbcond)

    with cgutils.goto_block(builder, bbcond):
        counter = builder.load(pcounter)
        ONE = Constant.int(counter.type, 1)
        ZERO = Constant.null(counter.type)
        builder.store(builder.sub(counter, ONE), pcounter)
        pred = builder.icmp(lc.ICMP_SGT, counter, ZERO)
        builder.cbranch(pred, bbbody, bbexit)

    with cgutils.goto_block(builder, bbbody):
        result = builder.load(presult)
        builder.store(builder.mul(result, x), presult)
        builder.branch(bbcond)

    builder.position_at_end(bbexit)
    return builder.load(presult)


def int_slt_impl(context, builder, sig, args):
    return builder.icmp(lc.ICMP_SLT, *args)


def int_sle_impl(context, builder, sig, args):
    return builder.icmp(lc.ICMP_SLE, *args)


def int_sgt_impl(context, builder, sig, args):
    return builder.icmp(lc.ICMP_SGT, *args)


def int_sge_impl(context, builder, sig, args):
    return builder.icmp(lc.ICMP_SGE, *args)


def int_ult_impl(context, builder, sig, args):
    return builder.icmp(lc.ICMP_ULT, *args)


def int_ule_impl(context, builder, sig, args):
    return builder.icmp(lc.ICMP_ULE, *args)


def int_ugt_impl(context, builder, sig, args):
    return builder.icmp(lc.ICMP_UGT, *args)


def int_uge_impl(context, builder, sig, args):
    return builder.icmp(lc.ICMP_UGE, *args)


def int_eq_impl(context, builder, sig, args):
    return builder.icmp(lc.ICMP_EQ, *args)


def int_ne_impl(context, builder, sig, args):
    return builder.icmp(lc.ICMP_NE, *args)


def int_abs_impl(context, builder, sig, args):
    [x] = args
    ZERO = Constant.null(x.type)
    ltz = builder.icmp(lc.ICMP_SLT, x, ZERO)
    negated = builder.neg(x)
    return builder.select(ltz, negated, x)


def uint_abs_impl(context, builder, sig, args):
    [x] = args
    return x


def int_print_impl(context, builder, sig, args):
    [x] = args
    py = context.get_python_api(builder)
    szval = context.cast(builder, x, sig.args[0], types.intp)
    intobj = py.long_from_ssize_t(szval)
    py.print_object(intobj)
    py.decref(intobj)
    return context.get_dummy_value()


def int_shl_impl(context, builder, sig, args):
    [valty, amtty] = sig.args
    [val, amt] = args
    val = context.cast(builder, val, valty, sig.return_type)
    amt = context.cast(builder, amt, amtty, sig.return_type)
    return builder.shl(val, amt)


def int_lshr_impl(context, builder, sig, args):
    [valty, amtty] = sig.args
    [val, amt] = args
    val = context.cast(builder, val, valty, sig.return_type)
    amt = context.cast(builder, amt, amtty, sig.return_type)
    return builder.lshr(val, amt)


def int_ashr_impl(context, builder, sig, args):
    [valty, amtty] = sig.args
    [val, amt] = args
    val = context.cast(builder, val, valty, sig.return_type)
    amt = context.cast(builder, amt, amtty, sig.return_type)
    return builder.ashr(val, amt)


def int_and_impl(context, builder, sig, args):
    [at, bt] = sig.args
    [av, bv] = args
    cav = context.cast(builder, av, at, sig.return_type)
    cbc = context.cast(builder, bv, bt, sig.return_type)
    return builder.and_(cav, cbc)


def int_or_impl(context, builder, sig, args):
    [at, bt] = sig.args
    [av, bv] = args
    cav = context.cast(builder, av, at, sig.return_type)
    cbc = context.cast(builder, bv, bt, sig.return_type)
    return builder.or_(cav, cbc)


def int_xor_impl(context, builder, sig, args):
    [at, bt] = sig.args
    [av, bv] = args
    cav = context.cast(builder, av, at, sig.return_type)
    cbc = context.cast(builder, bv, bt, sig.return_type)
    return builder.xor(cav, cbc)


def int_negate_impl(context, builder, sig, args):
    [typ] = sig.args
    [val] = args
    val = context.cast(builder, val, typ, sig.return_type)
    if sig.return_type in types.real_domain:
        return builder.fsub(context.get_constant(sig.return_type, 0), val)
    else:
        return builder.neg(val)


def int_invert_impl(context, builder, sig, args):
    [typ] = sig.args
    [val] = args
    val = context.cast(builder, val, typ, sig.return_type)
    return builder.xor(val, Constant.all_ones(val.type))


def int_sign_impl(context, builder, sig, args):
    [x] = args
    POS = Constant.int(x.type, 1)
    NEG = Constant.int(x.type, -1)
    ZERO = Constant.int(x.type, 0)

    cmp_zero = builder.icmp(lc.ICMP_EQ, x, ZERO)
    cmp_pos = builder.icmp(lc.ICMP_SGT, x, ZERO)

    presult = builder.alloca(x.type)

    bb_zero = cgutils.append_basic_block(builder, ".zero")
    bb_postest = cgutils.append_basic_block(builder, ".postest")
    bb_pos = cgutils.append_basic_block(builder, ".pos")
    bb_neg = cgutils.append_basic_block(builder, ".neg")
    bb_exit = cgutils.append_basic_block(builder, ".exit")

    builder.cbranch(cmp_zero, bb_zero, bb_postest)

    with cgutils.goto_block(builder, bb_zero):
        builder.store(ZERO, presult)
        builder.branch(bb_exit)

    with cgutils.goto_block(builder, bb_postest):
        builder.cbranch(cmp_pos, bb_pos, bb_neg)

    with cgutils.goto_block(builder, bb_pos):
        builder.store(POS, presult)
        builder.branch(bb_exit)

    with cgutils.goto_block(builder, bb_neg):
        builder.store(NEG, presult)
        builder.branch(bb_exit)

    builder.position_at_end(bb_exit)
    return builder.load(presult)


builtin(implement('==', types.boolean, types.boolean)(int_eq_impl))
builtin(implement('!=', types.boolean, types.boolean)(int_ne_impl))
builtin(implement('<', types.boolean, types.boolean)(int_ult_impl))
builtin(implement('<=', types.boolean, types.boolean)(int_ule_impl))
builtin(implement('>', types.boolean, types.boolean)(int_ugt_impl))
builtin(implement('>=', types.boolean, types.boolean)(int_uge_impl))
builtin(implement('~', types.boolean)(int_invert_impl))

for ty in types.integer_domain:
    builtin(implement('+', ty, ty)(int_add_impl))
    builtin(implement('-', ty, ty)(int_sub_impl))
    builtin(implement('*', ty, ty)(int_mul_impl))
    builtin(implement('==', ty, ty)(int_eq_impl))
    builtin(implement('!=', ty, ty)(int_ne_impl))

    builtin(implement(types.print_item_type, ty)(int_print_impl))
    builtin(implement('<<', ty, types.uint32)(int_shl_impl))

    builtin(implement('&', ty, ty)(int_and_impl))
    builtin(implement('|', ty, ty)(int_or_impl))
    builtin(implement('^', ty, ty)(int_xor_impl))

    builtin(implement('-', ty)(int_negate_impl))
    builtin(implement(types.neg_type, ty)(int_negate_impl))
    builtin(implement('~', ty)(int_invert_impl))
    builtin(implement(types.sign_type, ty)(int_sign_impl))

for ty in types.unsigned_domain:
    builtin(implement('/?', ty, ty)(int_udiv_impl))
    builtin(implement('//', ty, ty)(int_ufloordiv_impl))
    builtin(implement('/', ty, ty)(int_utruediv_impl))
    builtin(implement('%', ty, ty)(int_urem_impl))
    builtin(implement('<', ty, ty)(int_ult_impl))
    builtin(implement('<=', ty, ty)(int_ule_impl))
    builtin(implement('>', ty, ty)(int_ugt_impl))
    builtin(implement('>=', ty, ty)(int_uge_impl))
    builtin(implement('**', types.float64, ty)(int_upower_impl))
    # logical shift for unsigned
    builtin(implement('>>', ty, types.uint32)(int_lshr_impl))
    builtin(implement(types.abs_type, ty)(uint_abs_impl))

for ty in types.signed_domain:
    builtin(implement('/?', ty, ty)(int_sdiv_impl))
    builtin(implement('//', ty, ty)(int_sfloordiv_impl))
    builtin(implement('/', ty, ty)(int_struediv_impl))
    builtin(implement('%', ty, ty)(int_srem_impl))
    builtin(implement('<', ty, ty)(int_slt_impl))
    builtin(implement('<=', ty, ty)(int_sle_impl))
    builtin(implement('>', ty, ty)(int_sgt_impl))
    builtin(implement('>=', ty, ty)(int_sge_impl))
    builtin(implement(types.abs_type, ty)(int_abs_impl))
    builtin(implement('**', types.float64, ty)(int_spower_impl))
    # arithmetic shift for signed
    builtin(implement('>>', ty, types.uint32)(int_ashr_impl))


def real_add_impl(context, builder, sig, args):
    return builder.fadd(*args)


def real_sub_impl(context, builder, sig, args):
    return builder.fsub(*args)


def real_mul_impl(context, builder, sig, args):
    return builder.fmul(*args)


def real_div_impl(context, builder, sig, args):
    cgutils.guard_zero(context, builder, args[1])
    return builder.fdiv(*args)


def real_divmod(context, builder, x, y):
    assert x.type == y.type
    floatty = x.type

    module = cgutils.get_module(builder)
    fname = ".numba.python.rem.%s" % x.type
    fnty = Type.function(floatty, (floatty, floatty, Type.pointer(floatty)))
    fn = module.get_or_insert_function(fnty, fname)

    if fn.is_declaration:
        fn.linkage = lc.LINKAGE_LINKONCE_ODR
        fnbuilder = lc.Builder.new(fn.append_basic_block('entry'))
        fx, fy, pmod = fn.args
        div, mod = real_divmod_func_body(context, fnbuilder, fx, fy)
        fnbuilder.store(mod, pmod)
        fnbuilder.ret(div)

    pmod = cgutils.alloca_once(builder, floatty)
    quotient = builder.call(fn, (x, y, pmod))
    return quotient, builder.load(pmod)


def real_divmod_func_body(context, builder, vx, wx):
    # Reference Objects/floatobject.c
    #
    # float_divmod(PyObject *v, PyObject *w)
    # {
    #     double vx, wx;
    #     double div, mod, floordiv;
    #     CONVERT_TO_DOUBLE(v, vx);
    #     CONVERT_TO_DOUBLE(w, wx);
    #     mod = fmod(vx, wx);
    #     /* fmod is typically exact, so vx-mod is *mathematically* an
    #        exact multiple of wx.  But this is fp arithmetic, and fp
    #        vx - mod is an approximation; the result is that div may
    #        not be an exact integral value after the division, although
    #        it will always be very close to one.
    #     */
    #     div = (vx - mod) / wx;
    #     if (mod) {
    #         /* ensure the remainder has the same sign as the denominator */
    #         if ((wx < 0) != (mod < 0)) {
    #             mod += wx;
    #             div -= 1.0;
    #         }
    #     }
    #     else {
    #         /* the remainder is zero, and in the presence of signed zeroes
    #            fmod returns different results across platforms; ensure
    #            it has the same sign as the denominator; we'd like to do
    #            "mod = wx * 0.0", but that may get optimized away */
    #         mod *= mod;  /* hide "mod = +0" from optimizer */
    #         if (wx < 0.0)
    #             mod = -mod;
    #     }
    #     /* snap quotient to nearest integral value */
    #     if (div) {
    #         floordiv = floor(div);
    #         if (div - floordiv > 0.5)
    #             floordiv += 1.0;
    #     }
    #     else {
    #         /* div is zero - get the same sign as the true quotient */
    #         div *= div;             /* hide "div = +0" from optimizers */
    #         floordiv = div * vx / wx; /* zero w/ sign of vx/wx */
    #     }
    #     return Py_BuildValue("(dd)", floordiv, mod);
    # }
    pmod = builder.alloca(vx.type)
    pdiv = builder.alloca(vx.type)
    pfloordiv = builder.alloca(vx.type)

    mod = builder.frem(vx, wx)
    div = builder.fdiv(builder.fsub(vx, mod), wx)

    builder.store(mod, pmod)
    builder.store(div, pdiv)

    ZERO = Constant.real(vx.type, 0)
    ONE = Constant.real(vx.type, 1)
    mod_istrue = builder.fcmp(lc.FCMP_ONE, mod, ZERO)
    wx_ltz = builder.fcmp(lc.FCMP_OLT, wx, ZERO)
    mod_ltz = builder.fcmp(lc.FCMP_OLT, mod, ZERO)

    with cgutils.ifthen(builder, mod_istrue):
        wx_ltz_ne_mod_ltz = builder.icmp(lc.ICMP_NE, wx_ltz, mod_ltz)

        with cgutils.ifthen(builder, wx_ltz_ne_mod_ltz):
            mod = builder.fadd(mod, wx)
            div = builder.fsub(div, ONE)
            builder.store(mod, pmod)
            builder.store(div, pdiv)

    del mod
    del div

    with cgutils.ifnot(builder, mod_istrue):
        mod = builder.load(pmod)
        mod = builder.fmul(mod, mod)
        builder.store(mod, pmod)
        del mod

        with cgutils.ifthen(builder, wx_ltz):
            mod = builder.load(pmod)
            mod = builder.fsub(ZERO, mod)
            builder.store(mod, pmod)
            del mod

    div = builder.load(pdiv)
    div_istrue = builder.fcmp(lc.FCMP_ONE, div, ZERO)

    with cgutils.ifthen(builder, div_istrue):
        module = cgutils.get_module(builder)
        floorfn = lc.Function.intrinsic(module, lc.INTR_FLOOR, [wx.type])
        floordiv = builder.call(floorfn, [div])
        floordivdiff = builder.fsub(div, floordiv)
        floordivincr = builder.fadd(floordiv, ONE)
        HALF = Constant.real(wx.type, 0.5)
        pred = builder.fcmp(lc.FCMP_OGT, floordivdiff, HALF)
        floordiv = builder.select(pred, floordivincr, floordiv)
        builder.store(floordiv, pfloordiv)

    with cgutils.ifnot(builder, div_istrue):
        div = builder.fmul(div, div)
        builder.store(div, pdiv)
        floordiv = builder.fdiv(builder.fmul(div, vx), wx)
        builder.store(floordiv, pfloordiv)

    return builder.load(pfloordiv), builder.load(pmod)


def real_mod_impl(context, builder, sig, args):
    x, y = args
    cgutils.guard_zero(context, builder, y)
    _, rem = real_divmod(context, builder, x, y)
    return rem


def real_power_impl(context, builder, sig, args):
    x, y = args
    module = cgutils.get_module(builder)
    if context.implement_powi_as_math_call:
        imp = context.get_function(math.pow, sig)
        return imp(builder, args)
    else:
        fn = lc.Function.intrinsic(module, lc.INTR_POW, [y.type])
        return builder.call(fn, (x, y))


def real_lt_impl(context, builder, sig, args):
    return builder.fcmp(lc.FCMP_OLT, *args)


def real_le_impl(context, builder, sig, args):
    return builder.fcmp(lc.FCMP_OLE, *args)


def real_gt_impl(context, builder, sig, args):
    return builder.fcmp(lc.FCMP_OGT, *args)


def real_ge_impl(context, builder, sig, args):
    return builder.fcmp(lc.FCMP_OGE, *args)


def real_eq_impl(context, builder, sig, args):
    return builder.fcmp(lc.FCMP_OEQ, *args)


def real_ne_impl(context, builder, sig, args):
    return builder.fcmp(lc.FCMP_UNE, *args)


def real_abs_impl(context, builder, sig, args):
    [ty] = sig.args
    sig = typing.signature(ty, ty)
    impl = context.get_function(math.fabs, sig)
    return impl(builder, args)


def real_print_impl(context, builder, sig, args):
    [x] = args
    py = context.get_python_api(builder)
    szval = context.cast(builder, x, sig.args[0], types.float64)
    intobj = py.float_from_double(szval)
    py.print_object(intobj)
    py.decref(intobj)
    return context.get_dummy_value()


def real_negate_impl(context, builder, sig, args):
    [typ] = sig.args
    [val] = args
    val = context.cast(builder, val, typ, sig.return_type)
    if sig.return_type in types.real_domain:
        return builder.fsub(context.get_constant(sig.return_type, 0), val)
    else:
        return builder.neg(val)


def real_sign_impl(context, builder, sig, args):
    [x] = args
    POS = Constant.real(x.type, 1)
    NEG = Constant.real(x.type, -1)
    ZERO = Constant.real(x.type, 0)

    cmp_zero = builder.fcmp(lc.FCMP_OEQ, x, ZERO)
    cmp_pos = builder.fcmp(lc.FCMP_OGT, x, ZERO)

    presult = builder.alloca(x.type)

    bb_zero = cgutils.append_basic_block(builder, ".zero")
    bb_postest = cgutils.append_basic_block(builder, ".postest")
    bb_pos = cgutils.append_basic_block(builder, ".pos")
    bb_neg = cgutils.append_basic_block(builder, ".neg")
    bb_exit = cgutils.append_basic_block(builder, ".exit")

    builder.cbranch(cmp_zero, bb_zero, bb_postest)

    with cgutils.goto_block(builder, bb_zero):
        builder.store(ZERO, presult)
        builder.branch(bb_exit)

    with cgutils.goto_block(builder, bb_postest):
        builder.cbranch(cmp_pos, bb_pos, bb_neg)

    with cgutils.goto_block(builder, bb_pos):
        builder.store(POS, presult)
        builder.branch(bb_exit)

    with cgutils.goto_block(builder, bb_neg):
        builder.store(NEG, presult)
        builder.branch(bb_exit)

    builder.position_at_end(bb_exit)
    return builder.load(presult)


for ty in types.real_domain:
    builtin(implement('+', ty, ty)(real_add_impl))
    builtin(implement('-', ty, ty)(real_sub_impl))
    builtin(implement('*', ty, ty)(real_mul_impl))
    builtin(implement('/?', ty, ty)(real_div_impl))
    builtin(implement('/', ty, ty)(real_div_impl))
    builtin(implement('%', ty, ty)(real_mod_impl))
    builtin(implement('**', ty, ty)(real_power_impl))

    builtin(implement('==', ty, ty)(real_eq_impl))
    builtin(implement('!=', ty, ty)(real_ne_impl))
    builtin(implement('<', ty, ty)(real_lt_impl))
    builtin(implement('<=', ty, ty)(real_le_impl))
    builtin(implement('>', ty, ty)(real_gt_impl))
    builtin(implement('>=', ty, ty)(real_ge_impl))

    builtin(implement(types.abs_type, ty)(real_abs_impl))
    builtin(implement(types.print_item_type, ty)(real_print_impl))

    builtin(implement('-', ty)(real_negate_impl))
    builtin(implement(types.neg_type, ty)(real_negate_impl))
    builtin(implement(types.sign_type, ty)(real_sign_impl))


class Complex64(cgutils.Structure):
    _fields = [('real', types.float32),
               ('imag', types.float32)]


class Complex128(cgutils.Structure):
    _fields = [('real', types.float64),
               ('imag', types.float64)]


def get_complex_info(ty):
    if ty == types.complex64:
        cmplxcls = Complex64
        flty = types.float32

    elif ty == types.complex128:
        cmplxcls = Complex128
        flty = types.float64

    else:
        raise TypeError(ty)

    return cmplxcls, flty


@builtin_attr
@impl_attribute(types.complex64, "real", types.float32)
def complex64_real_impl(context, builder, typ, value):
    cplx = Complex64(context, builder, value=value)
    return cplx.real


@builtin_attr
@impl_attribute(types.complex128, "real", types.float64)
def complex128_real_impl(context, builder, typ, value):
    cplx = Complex128(context, builder, value=value)
    return cplx.real


@builtin_attr
@impl_attribute(types.complex64, "imag", types.float32)
def complex64_imag_impl(context, builder, typ, value):
    cplx = Complex64(context, builder, value=value)
    return cplx.imag


@builtin_attr
@impl_attribute(types.complex128, "imag", types.float64)
def complex128_imag_impl(context, builder, typ, value):
    cplx = Complex128(context, builder, value=value)
    return cplx.imag


@builtin
@implement("**", types.complex128, types.complex128)
def complex128_power_impl(context, builder, sig, args):
    [ca, cb] = args
    a = Complex128(context, builder, value=ca)
    b = Complex128(context, builder, value=cb)
    c = Complex128(context, builder)
    module = cgutils.get_module(builder)
    pa = a._getpointer()
    pb = b._getpointer()
    pc = c._getpointer()

    # Optimize for square because cpow looses a lot of precsiion
    TWO = context.get_constant(types.float64, 2)
    ZERO = context.get_constant(types.float64, 0)

    b_real_is_two = builder.fcmp(lc.FCMP_OEQ, b.real, TWO)
    b_imag_is_zero = builder.fcmp(lc.FCMP_OEQ, b.imag, ZERO)
    b_is_two = builder.and_(b_real_is_two, b_imag_is_zero)

    with cgutils.ifelse(builder, b_is_two) as (then, otherwise):
        with then:
            # Lower as multiplication
            res = complex_mult_impl(context, builder, sig, (ca, ca))
            cres = Complex128(context, builder, value=res)
            c.real = cres.real
            c.imag = cres.imag

        with otherwise:
            # Lower with call to external function
            fnty = Type.function(Type.void(), [pa.type] * 3)
            cpow = module.get_or_insert_function(fnty, name="numba.math.cpow")
            builder.call(cpow, (pa, pb, pc))

    return builder.load(pc)


def complex_add_impl(context, builder, sig, args):
    [cx, cy] = args
    complexClass = context.make_complex(sig.args[0])
    x = complexClass(context, builder, value=cx)
    y = complexClass(context, builder, value=cy)
    z = complexClass(context, builder)
    a = x.real
    b = x.imag
    c = y.real
    d = y.imag
    z.real = builder.fadd(a, c)
    z.imag = builder.fadd(b, d)
    return z._getvalue()


def complex_sub_impl(context, builder, sig, args):
    [cx, cy] = args
    complexClass = context.make_complex(sig.args[0])
    x = complexClass(context, builder, value=cx)
    y = complexClass(context, builder, value=cy)
    z = complexClass(context, builder)
    a = x.real
    b = x.imag
    c = y.real
    d = y.imag
    z.real = builder.fsub(a, c)
    z.imag = builder.fsub(b, d)
    return z._getvalue()


def complex_mult_impl(context, builder, sig, args):
    """
    (a+bi)(c+di)=(ac-bd)+i(ad+bc)
    """
    [cx, cy] = args
    complexClass = context.make_complex(sig.args[0])
    x = complexClass(context, builder, value=cx)
    y = complexClass(context, builder, value=cy)
    z = complexClass(context, builder)
    a = x.real
    b = x.imag
    c = y.real
    d = y.imag
    ac = builder.fmul(a, c)
    bd = builder.fmul(b, d)
    ad = builder.fmul(a, d)
    bc = builder.fmul(b, c)
    z.real = builder.fsub(ac, bd)
    z.imag = builder.fadd(ad, bc)
    return z._getvalue()


def complex_div_impl(context, builder, sig, args):
    """
    z = c^2 + d^2
    (a+bi)/(c+di) = (ac + bd) / z, (bc - ad) / z
    """
    [cx, cy] = args
    complexClass = context.make_complex(sig.args[0])
    x = complexClass(context, builder, value=cx)
    y = complexClass(context, builder, value=cy)
    z = complexClass(context, builder)
    a = x.real
    b = x.imag
    c = y.real
    d = y.imag

    ac = builder.fmul(a, c)
    bd = builder.fmul(b, d)
    ad = builder.fmul(a, d)
    bc = builder.fmul(b, c)

    cc = builder.fmul(c, c)
    dd = builder.fmul(d, d)
    zz = builder.fadd(cc, dd)

    ac_bd = builder.fadd(ac, bd)
    bc_ad = builder.fsub(bc, ad)

    cgutils.guard_zero(context, builder, zz)
    z.real = builder.fdiv(ac_bd, zz)
    z.imag = builder.fdiv(bc_ad, zz)
    return z._getvalue()


def complex_negate_impl(context, builder, sig, args):
    [typ] = sig.args
    [val] = args
    cmplxcls = context.make_complex(typ)
    cmplx = cmplxcls(context, builder, val)

    real = cmplx.real
    imag = cmplx.imag

    zero = Constant.real(real.type, 0)

    res = cmplxcls(context, builder)
    res.real = builder.fsub(zero, real)
    res.imag = builder.fsub(zero, imag)
    return res._getvalue()


for ty, cls in zip([types.complex64, types.complex128],
                   [Complex64, Complex128]):
    builtin(implement("+", ty, ty)(complex_add_impl))
    builtin(implement("-", ty, ty)(complex_sub_impl))
    builtin(implement("*", ty, ty)(complex_mult_impl))
    builtin(implement("/?", ty, ty)(complex_div_impl))
    builtin(implement("/", ty, ty)(complex_div_impl))
    builtin(implement("-", ty)(complex_negate_impl))
    # Complex modulo is deprecated in python3


#------------------------------------------------------------------------------


def number_not_impl(context, builder, sig, args):
    [typ] = sig.args
    [val] = args
    istrue = context.cast(builder, val, typ, sig.return_type)
    return builder.not_(istrue)


def number_as_bool_impl(context, builder, sig, args):
    [typ] = sig.args
    [val] = args
    istrue = context.cast(builder, val, typ, sig.return_type)
    return istrue


for ty in types.number_domain:
    builtin(implement('not', ty)(number_not_impl))
    builtin(implement(bool, ty)(number_as_bool_impl))

builtin(implement('not', types.boolean)(number_not_impl))

#------------------------------------------------------------------------------

class Slice(cgutils.Structure):
    _fields = [('start', types.intp),
               ('stop', types.intp),
               ('step', types.intp), ]


@builtin
@implement(types.slice_type, types.intp, types.intp, types.intp)
def slice3_impl(context, builder, sig, args):
    start, stop, step = args

    slice3 = Slice(context, builder)
    slice3.start = start
    slice3.stop = stop
    slice3.step = step

    return slice3._getvalue()


@builtin
@implement(types.slice_type, types.intp, types.intp)
def slice2_impl(context, builder, sig, args):
    start, stop = args

    slice3 = Slice(context, builder)
    slice3.start = start
    slice3.stop = stop
    slice3.step = context.get_constant(types.intp, 1)

    return slice3._getvalue()


@builtin
@implement(types.slice_type, types.intp, types.none)
def slice1_start_impl(context, builder, sig, args):
    start, stop = args

    slice3 = Slice(context, builder)
    slice3.start = start
    maxint = (1 << (context.address_size - 1)) - 1
    slice3.stop = context.get_constant(types.intp, maxint)
    slice3.step = context.get_constant(types.intp, 1)

    return slice3._getvalue()


@builtin
@implement(types.slice_type, types.none, types.intp)
def slice1_stop_impl(context, builder, sig, args):
    start, stop = args

    slice3 = Slice(context, builder)
    slice3.start = context.get_constant(types.intp, 0)
    slice3.stop = stop
    slice3.step = context.get_constant(types.intp, 1)

    return slice3._getvalue()


@builtin
@implement(types.slice_type)
def slice0_empty_impl(context, builder, sig, args):
    assert not args

    slice3 = Slice(context, builder)
    slice3.start = context.get_constant(types.intp, 0)
    maxint = (1 << (context.address_size - 1)) - 1
    slice3.stop = context.get_constant(types.intp, maxint)
    slice3.step = context.get_constant(types.intp, 1)

    return slice3._getvalue()


@builtin
@implement(types.slice_type, types.none, types.none)
def slice0_none_none_impl(context, builder, sig, args):
    assert len(args) == 2
    newsig = typing.signature(types.slice_type)
    return slice0_empty_impl(context, builder, newsig, ())


class RangeState32(cgutils.Structure):
    _fields = [('start', types.int32),
               ('stop', types.int32),
               ('step', types.int32)]


class RangeIter32(cgutils.Structure):
    _fields = [('iter', types.CPointer(types.int32)),
               ('stop', types.int32),
               ('step', types.int32),
               ('count', types.CPointer(types.int32))]


class RangeState64(cgutils.Structure):
    _fields = [('start', types.int64),
               ('stop', types.int64),
               ('step', types.int64)]


class RangeIter64(cgutils.Structure):
    _fields = [('iter', types.CPointer(types.int64)),
               ('stop', types.int64),
               ('step', types.int64),
               ('count', types.CPointer(types.int64))]


def make_unituple_iter(tupiter):
    class UniTupleIter(cgutils.Structure):
        _fields = [('index', types.CPointer(types.intp)),
                   ('tuple', tupiter.unituple,)]

    return UniTupleIter


@builtin
@implement(types.range_type, types.int32)
def range1_32_impl(context, builder, sig, args):
    [stop] = args
    state = RangeState32(context, builder)

    state.start = context.get_constant(types.int32, 0)
    state.stop = stop
    state.step = context.get_constant(types.int32, 1)

    return state._getvalue()


@builtin
@implement(types.range_type, types.int32, types.int32)
def range2_32_impl(context, builder, sig, args):
    start, stop = args
    state = RangeState32(context, builder)

    state.start = start
    state.stop = stop
    state.step = context.get_constant(types.int32, 1)

    return state._getvalue()


@builtin
@implement(types.range_type, types.int32, types.int32, types.int32)
def range3_32_impl(context, builder, sig, args):
    [start, stop, step] = args
    state = RangeState32(context, builder)

    state.start = start
    state.stop = stop
    state.step = step

    return state._getvalue()


def getiter_range_generic(context, builder, iterobj, start, stop, step):
    diff = builder.sub(stop, start)
    intty = start.type
    zero = Constant.int(intty, 0)
    one = Constant.int(intty, 1)
    pos_diff = builder.icmp(lc.ICMP_SGT, diff, zero)
    pos_step = builder.icmp(lc.ICMP_SGT, step, zero)
    sign_differs = builder.xor(pos_diff, pos_step)
    zero_step = builder.icmp(lc.ICMP_EQ, step, zero)

    with cgutils.if_unlikely(builder, zero_step):
        # step shouldn't be zero
        context.return_errcode(builder, 1)

    with cgutils.ifelse(builder, sign_differs) as (then, orelse):
        with then:
            builder.store(zero, iterobj.count)

        with orelse:
            rem = builder.srem(diff, step)
            uneven = builder.icmp(lc.ICMP_SGT, rem, zero)
            newcount = builder.add(builder.sdiv(diff, step),
                                   builder.select(uneven, one, zero))
            builder.store(newcount, iterobj.count)

    return iterobj._getvalue()


@builtin
@implement('getiter', types.range_state32_type)
def getiter_range32_impl(context, builder, sig, args):
    (value,) = args
    state = RangeState32(context, builder, value)
    iterobj = RangeIter32(context, builder)

    start = state.start
    stop = state.stop
    step = state.step

    startptr = cgutils.alloca_once(builder, start.type)
    builder.store(start, startptr)

    countptr = cgutils.alloca_once(builder, start.type)

    iterobj.iter = startptr
    iterobj.stop = stop
    iterobj.step = step
    iterobj.count = countptr

    return getiter_range_generic(context, builder, iterobj, start, stop, step)


@builtin
@implement('iternext', types.range_iter32_type)
def iternext_range32_impl(context, builder, sig, args):
    (value,) = args
    iterobj = RangeIter32(context, builder, value)

    res = builder.load(iterobj.iter)
    one = context.get_constant(types.int32, 1)

    countptr = iterobj.count
    builder.store(builder.sub(builder.load(countptr), one), countptr)

    builder.store(builder.add(res, iterobj.step), iterobj.iter)

    return res


@builtin
@implement('itervalid', types.range_iter32_type)
def itervalid_range32_impl(context, builder, sig, args):
    (value,) = args
    iterobj = RangeIter32(context, builder, value)

    zero = context.get_constant(types.int32, 0)
    gt = builder.icmp(lc.ICMP_SGE, builder.load(iterobj.count), zero)
    return gt


@builtin
@implement(types.range_type, types.int64)
def range1_64_impl(context, builder, sig, args):
    (stop,) = args
    state = RangeState64(context, builder)

    state.start = context.get_constant(types.int64, 0)
    state.stop = stop
    state.step = context.get_constant(types.int64, 1)

    return state._getvalue()


@builtin
@implement(types.range_type, types.int64, types.int64)
def range2_64_impl(context, builder, sig, args):
    start, stop = args
    state = RangeState64(context, builder)

    state.start = start
    state.stop = stop
    state.step = context.get_constant(types.int64, 1)

    return state._getvalue()


@builtin
@implement(types.range_type, types.int64, types.int64, types.int64)
def range3_64_impl(context, builder, sig, args):
    [start, stop, step] = args
    state = RangeState64(context, builder)

    state.start = start
    state.stop = stop
    state.step = step

    return state._getvalue()


@builtin
@implement('getiter', types.range_state64_type)
def getiter_range64_impl(context, builder, sig, args):
    (value,) = args
    state = RangeState64(context, builder, value)
    iterobj = RangeIter64(context, builder)

    start = state.start
    stop = state.stop
    step = state.step

    startptr = cgutils.alloca_once(builder, start.type)
    builder.store(start, startptr)

    countptr = cgutils.alloca_once(builder, start.type)

    iterobj.iter = startptr
    iterobj.stop = stop
    iterobj.step = step
    iterobj.count = countptr

    return getiter_range_generic(context, builder, iterobj, start, stop, step)


@builtin
@implement('iternext', types.range_iter64_type)
def iternext_range64_impl(context, builder, sig, args):
    (value,) = args
    iterobj = RangeIter64(context, builder, value)

    res = builder.load(iterobj.iter)
    one = context.get_constant(types.int64, 1)
    builder.store(builder.sub(builder.load(iterobj.count), one), iterobj.count)
    builder.store(builder.add(res, iterobj.step), iterobj.iter)

    return res


@builtin
@implement('itervalid', types.range_iter64_type)
def itervalid_range64_impl(context, builder, sig, args):
    (value,) = args
    iterobj = RangeIter64(context, builder, value)

    zero = context.get_constant(types.int64, 0)
    gt = builder.icmp(lc.ICMP_SGE, builder.load(iterobj.count), zero)
    return gt


@builtin
@implement('getiter', types.Kind(types.UniTuple))
def getiter_unituple(context, builder, sig, args):
    [tupty] = sig.args
    [tup] = args

    tupitercls = context.make_unituple_iter(types.UniTupleIter(tupty))
    iterval = tupitercls(context, builder)

    index0 = context.get_constant(types.intp, 0)
    indexptr = cgutils.alloca_once(builder, index0.type)
    builder.store(index0, indexptr)

    iterval.index = indexptr
    iterval.tuple = tup

    return iterval._getvalue()


@builtin
@implement('iternextsafe', types.Kind(types.UniTupleIter))
def iternextsafe_unituple(context, builder, sig, args):
    [tupiterty] = sig.args
    [tupiter] = args

    tupitercls = context.make_unituple_iter(tupiterty)
    iterval = tupitercls(context, builder, value=tupiter)
    tup = iterval.tuple
    idxptr = iterval.index
    idx = builder.load(idxptr)

    # TODO lack out-of-bound check
    getitem_sig = typing.signature(sig.return_type, tupiterty.unituple,
                                   types.intp)
    res = getitem_unituple(context, builder, getitem_sig, [tup, idx])

    nidx = builder.add(idx, context.get_constant(types.intp, 1))
    builder.store(nidx, iterval.index)
    return res


@builtin
@implement('getitem', types.Kind(types.UniTuple), types.intp)
def getitem_unituple(context, builder, sig, args):
    tupty, _ = sig.args
    tup, idx = args

    bbelse = cgutils.append_basic_block(builder, "switch.else")
    bbend = cgutils.append_basic_block(builder, "switch.end")
    switch = builder.switch(idx, bbelse, n=tupty.count)

    with cgutils.goto_block(builder, bbelse):
        # TODO: propagate exception to
        context.return_errcode(builder, 1)

    lrtty = context.get_value_type(tupty.dtype)
    with cgutils.goto_block(builder, bbend):
        phinode = builder.phi(lrtty)

    for i in range(tupty.count):
        ki = context.get_constant(types.intp, i)
        bbi = cgutils.append_basic_block(builder, "switch.%d" % i)
        switch.add_case(ki, bbi)
        with cgutils.goto_block(builder, bbi):
            value = builder.extract_value(tup, i)
            builder.branch(bbend)
            phinode.add_incoming(value, bbi)

    builder.position_at_end(bbend)
    return phinode


@builtin
@implement('getitem', types.Kind(types.Array), types.intp)
def getitem_array1d_intp(context, builder, sig, args):
    aryty, _ = sig.args
    if aryty.ndim != 1:
        # TODO
        raise NotImplementedError("1D indexing into %dD array" % aryty.ndim)

    ary, idx = args

    arystty = make_array(aryty)
    ary = arystty(context, builder, ary)
    ptr = cgutils.get_item_pointer(builder, aryty, ary, [idx], wraparound=True)
    return context.unpack_value(builder, aryty.dtype, ptr)


@builtin
@implement('getitem', types.Kind(types.Array), types.slice3_type)
def getitem_array1d_slice(context, builder, sig, args):
    aryty, _ = sig.args
    if aryty.ndim != 1:
        # TODO
        raise NotImplementedError("1D indexing into %dD array" % aryty.ndim)

    ary, idx = args

    arystty = make_array(aryty)
    ary = arystty(context, builder, value=ary)

    shapes = cgutils.unpack_tuple(builder, ary.shape, aryty.ndim)

    slicestruct = Slice(context, builder, value=idx)
    cgutils.normalize_slice(builder, slicestruct, shapes[0])

    dataptr = cgutils.get_item_pointer(builder, aryty, ary,
                                       [slicestruct.start],
                                       wraparound=True)

    retstty = make_array(sig.return_type)
    retary = retstty(context, builder)

    shape = cgutils.get_range_from_slice(builder, slicestruct)
    retary.shape = cgutils.pack_array(builder, [shape])

    stride = cgutils.get_strides_from_slice(builder, aryty.ndim, ary.strides,
                                            slicestruct, 0)
    retary.strides = cgutils.pack_array(builder, [stride])
    retary.data = dataptr

    return retary._getvalue()


@builtin
@implement('getitem', types.Kind(types.Array),
           types.Kind(types.UniTuple))
def getitem_array_unituple(context, builder, sig, args):
    aryty, idxty = sig.args
    ary, idx = args

    ndim = aryty.ndim
    arystty = make_array(aryty)
    ary = arystty(context, builder, ary)

    if idxty.dtype == types.slice3_type:
        # Slicing
        raw_slices = cgutils.unpack_tuple(builder, idx, aryty.ndim)
        slices = [Slice(context, builder, value=sl) for sl in raw_slices]
        for sl, sh in zip(slices,
                          cgutils.unpack_tuple(builder, ary.shape, ndim)):
            cgutils.normalize_slice(builder, sl, sh)
        indices = [sl.start for sl in slices]
        dataptr = cgutils.get_item_pointer(builder, aryty, ary, indices,
                                           wraparound=True)
        # Build array
        retstty = make_array(sig.return_type)
        retary = retstty(context, builder)
        retary.data = dataptr
        shapes = [cgutils.get_range_from_slice(builder, sl)
                  for sl in slices]
        retary.shape = cgutils.pack_array(builder, shapes)
        strides = [cgutils.get_strides_from_slice(builder, ndim, ary.strides,
                                                  sl, i)
                   for i, sl in enumerate(slices)]

        retary.strides = cgutils.pack_array(builder, strides)

        return retary._getvalue()
    else:
        # Indexing
        assert idxty.dtype == types.intp
        indices = cgutils.unpack_tuple(builder, idx, count=len(idxty))
        indices = [context.cast(builder, i, t, types.intp)
                   for t, i in zip(idxty, indices)]
        # TODO warparound flag
        ptr = cgutils.get_item_pointer(builder, aryty, ary, indices,
                                       wraparound=True)

        return context.unpack_value(builder, aryty.dtype, ptr)


@builtin
@implement('getitem', types.Kind(types.Array),
           types.Kind(types.Tuple))
def getitem_array_tuple(context, builder, sig, args):
    aryty, idxty = sig.args
    ary, idx = args

    arystty = make_array(aryty)
    ary = arystty(context, builder, ary)

    ndim = aryty.ndim
    if isinstance(sig.return_type, types.Array):
        # Slicing
        raw_indices = cgutils.unpack_tuple(builder, idx, aryty.ndim)
        start = []
        shapes = []
        strides = []

        oshapes = cgutils.unpack_tuple(builder, ary.shape, ndim)
        for ax, (indexval, idxty) in enumerate(zip(raw_indices, idxty)):
            if idxty == types.slice3_type:
                slice = Slice(context, builder, value=indexval)
                cgutils.normalize_slice(builder, slice, oshapes[ax])
                start.append(slice.start)
                shapes.append(cgutils.get_range_from_slice(builder, slice))
                strides.append(cgutils.get_strides_from_slice(builder, ndim,
                                                              ary.strides,
                                                              slice, ax))
            else:
                ind = context.cast(builder, indexval, idxty, types.intp)
                start.append(ind)

        dataptr = cgutils.get_item_pointer(builder, aryty, ary, start,
                                           wraparound=True)
        # Build array
        retstty = make_array(sig.return_type)
        retary = retstty(context, builder)
        retary.data = dataptr
        retary.shape = cgutils.pack_array(builder, shapes)
        retary.strides = cgutils.pack_array(builder, strides)
        return retary._getvalue()
    else:
        # Indexing
        indices = cgutils.unpack_tuple(builder, idx, count=len(idxty))
        indices = [context.cast(builder, i, t, types.intp)
                   for t, i in zip(idxty, indices)]
        # TODO warparound flag
        ptr = cgutils.get_item_pointer(builder, aryty, ary, indices,
                                       wraparound=True)

        return context.unpack_value(builder, aryty.dtype, ptr)


@builtin
@implement('setitem', types.Kind(types.Array), types.intp,
           types.Any)
def setitem_array1d(context, builder, sig, args):
    aryty, _, valty = sig.args
    ary, idx, val = args

    arystty = make_array(aryty)
    ary = arystty(context, builder, ary)

    ptr = cgutils.get_item_pointer(builder, aryty, ary, [idx],
                                   wraparound=True)

    val = context.cast(builder, val, valty, aryty.dtype)

    context.pack_value(builder, aryty.dtype, val, ptr)


@builtin
@implement('setitem', types.Kind(types.Array),
           types.Kind(types.UniTuple), types.Any)
def setitem_array_unituple(context, builder, sig, args):
    aryty, idxty, valty = sig.args
    ary, idx, val = args

    arystty = make_array(aryty)
    ary = arystty(context, builder, ary)

    # TODO: other than layout
    indices = cgutils.unpack_tuple(builder, idx, count=len(idxty))
    indices = [context.cast(builder, i, t, types.intp)
               for t, i in zip(idxty, indices)]
    ptr = cgutils.get_item_pointer(builder, aryty, ary, indices,
                                   wraparound=True)
    context.pack_value(builder, aryty.dtype, val, ptr)


@builtin
@implement('setitem', types.Kind(types.Array),
           types.Kind(types.Tuple), types.Any)
def setitem_array_tuple(context, builder, sig, args):
    aryty, idxty, valty = sig.args
    ary, idx, val = args

    arystty = make_array(aryty)
    ary = arystty(context, builder, ary)

    # TODO: other than layout
    indices = cgutils.unpack_tuple(builder, idx, count=len(idxty))
    indices = [context.cast(builder, i, t, types.intp)
               for t, i in zip(idxty, indices)]
    ptr = cgutils.get_item_pointer(builder, aryty, ary, indices,
                                   wraparound=True)
    context.pack_value(builder, aryty.dtype, val, ptr)


@builtin
@implement('setitem', types.Kind(types.Array),
           types.Kind(types.Tuple), types.Any)
def setitem_array_tuple(context, builder, sig, args):
    aryty, idxty, valty = sig.args
    ary, idx, val = args

    arystty = make_array(aryty)
    ary = arystty(context, builder, ary)

    # TODO: other than layout
    indices = cgutils.unpack_tuple(builder, idx, count=len(idxty))
    indices = [context.cast(builder, i, t, types.intp)
               for t, i in zip(idxty, indices)]
    ptr = cgutils.get_item_pointer(builder, aryty, ary, indices,
                                   wraparound=True)

    context.pack_value(builder, aryty.dtype, val, ptr)


@builtin
@implement(types.len_type, types.Kind(types.Array))
def array_len(context, builder, sig, args):
    (aryty,) = sig.args
    (ary,) = args
    arystty = make_array(aryty)
    ary = arystty(context, builder, ary)
    shapeary = ary.shape
    return builder.extract_value(shapeary, 0)


#-------------------------------------------------------------------------------


@builtin_attr
@impl_attribute(types.Array, "shape", types.Kind(types.UniTuple))
def array_shape(context, builder, typ, value):
    arrayty = make_array(typ)
    array = arrayty(context, builder, value)
    return array.shape


@builtin_attr
@impl_attribute(types.Array, "strides", types.Kind(types.UniTuple))
def array_strides(context, builder, typ, value):
    arrayty = make_array(typ)
    array = arrayty(context, builder, value)
    return array.strides


@builtin_attr
@impl_attribute(types.Array, "ndim", types.intp)
def array_ndim(context, builder, typ, value):
    return context.get_constant(types.intp, typ.ndim)


@builtin_attr
@impl_attribute(types.Array, "size", types.intp)
def array_size(context, builder, typ, value):
    arrayty = make_array(typ)
    array = arrayty(context, builder, value)
    dims = cgutils.unpack_tuple(builder, array.shape, typ.ndim)
    return reduce(builder.mul, dims[1:], dims[0])


@builtin_attr
@impl_attribute_generic(types.Array)
def array_record_getattr(context, builder, typ, value, attr):
    arrayty = make_array(typ)
    array = arrayty(context, builder, value)

    rectype = typ.dtype
    dtype = rectype.typeof(attr)
    offset = rectype.offset(attr)

    resty = types.Array(dtype, ndim=typ.ndim, layout='A')

    raryty = make_array(resty)

    rary = raryty(context, builder)
    rary.shape = array.shape

    constoffset = context.get_constant(types.intp, offset)
    unpackedstrides = cgutils.unpack_tuple(builder, array.strides, typ.ndim)
    newstrides = [builder.add(s, constoffset) for s in unpackedstrides]

    rary.strides = array.strides

    llintp = context.get_value_type(types.intp)
    newdata = builder.add(builder.ptrtoint(array.data, llintp), constoffset)
    newdataptr = builder.inttoptr(newdata, rary.data.type)
    rary.data = newdataptr

    return rary._getvalue()

#-------------------------------------------------------------------------------


def caster(restype):
    @implement(restype, types.Any)
    def _cast(context, builder, sig, args):
        [val] = args
        [valty] = sig.args
        return context.cast(builder, val, valty, restype)

    return _cast


builtin(caster(types.int8))
builtin(caster(types.int16))
builtin(caster(types.int32))
builtin(caster(types.int64))

builtin(caster(types.uint8))
builtin(caster(types.uint16))
builtin(caster(types.uint32))
builtin(caster(types.uint64))

builtin(caster(types.float32))
builtin(caster(types.float64))

builtin(caster(types.complex64))
builtin(caster(types.complex128))


#-------------------------------------------------------------------------------

@builtin
@implement(max, types.VarArg)
def max_impl(context, builder, sig, args):
    argtys = sig.args
    for a in argtys:
        if a not in types.number_domain:
            raise AssertionError("only implemented for numeric types")

    def domax(a, b):
        at, av = a
        bt, bv = b
        ty = context.typing_context.unify_types(at, bt)
        cav = context.cast(builder, av, at, ty)
        cbv = context.cast(builder, bv, bt, ty)
        cmpsig = typing.signature(types.boolean, ty, ty)
        ge = context.get_function(">=", cmpsig)
        pred = ge(builder, (cav, cbv))
        res = builder.select(pred, cav, cbv)
        return ty, res

    typvals = zip(argtys, args)
    resty, resval = reduce(domax, typvals)
    return resval


@builtin
@implement(min, types.VarArg)
def min_impl(context, builder, sig, args):
    argtys = sig.args
    for a in argtys:
        if a not in types.number_domain:
            raise AssertionError("only implemented for numeric types")

    def domax(a, b):
        at, av = a
        bt, bv = b
        ty = context.typing_context.unify_types(at, bt)
        cav = context.cast(builder, av, at, ty)
        cbv = context.cast(builder, bv, bt, ty)
        cmpsig = typing.signature(types.boolean, ty, ty)
        le = context.get_function("<=", cmpsig)
        pred = le(builder, (cav, cbv))
        res = builder.select(pred, cav, cbv)
        return ty, res

    typvals = zip(argtys, args)
    resty, resval = reduce(domax, typvals)
    return resval


@builtin
@implement(round, types.float32)
def round_impl_f32(context, builder, sig, args):
    module = cgutils.get_module(builder)
    fnty = Type.function(Type.float(), [Type.float()])
    if utils.IS_PY3:
        fn = module.get_or_insert_function(fnty, name="numba.roundf")
    else:
        fn = module.get_or_insert_function(fnty, name="roundf")
    assert fn.is_declaration
    return builder.call(fn, args)


@builtin
@implement(round, types.float64)
def round_impl_f64(context, builder, sig, args):
    module = cgutils.get_module(builder)
    fnty = Type.function(Type.double(), [Type.double()])
    if utils.IS_PY3:
        fn = module.get_or_insert_function(fnty, name="numba.round")
    else:
        fn = module.get_or_insert_function(fnty, name="round")
    assert fn.is_declaration
    return builder.call(fn, args)

#-------------------------------------------------------------------------------

@builtin
@implement(int, types.Any)
def int_impl(context, builder, sig, args):
    [ty] = sig.args
    [val] = args
    return context.cast(builder, val, ty, sig.return_type)


@builtin
@implement(float, types.Any)
def float_impl(context, builder, sig, args):
    [ty] = sig.args
    [val] = args
    return context.cast(builder, val, ty, sig.return_type)


@builtin
@implement(complex, types.VarArg)
def complex_impl(context, builder, sig, args):
    if len(sig.args) == 1:
        [realty] = sig.args
        [real] = args
        real = context.cast(builder, real, realty, types.float64)
        imag = context.get_constant(types.float64, 0)

    elif len(sig.args) == 2:
        [realty, imagty] = sig.args
        [real, imag] = args
        real = context.cast(builder, real, realty, types.float64)
        imag = context.cast(builder, imag, imagty, types.float64)

    cmplx = Complex128(context, builder)
    cmplx.real = real
    cmplx.imag = imag
    return cmplx._getvalue()

<<<<<<< HEAD
#-------------------------------------------------------------------------------

@builtin
@implement(types.print_item_type, types.Kind(types.CharSeq))
def print_charseq(context, builder, sig, args):
    [x] = args
    py = context.get_python_api(builder)
    xp = cgutils.alloca_once(builder, x.type)
    builder.store(x, xp)
    byteptr = builder.bitcast(xp, Type.pointer(Type.int(8)))
    size = context.get_constant(types.intp, x.type.elements[0].count)
    cstr = py.bytes_from_string_and_size(byteptr, size)
    py.print_object(cstr)
    py.decref(cstr)
    return context.get_dummy_value()

#-------------------------------------------------------------------------------

@builtin
@implement(types.print_type, types.VarArg)
def print_varargs(context, builder, sig, args):
    py = context.get_python_api(builder)
    for i, (argtype, argval) in enumerate(zip(sig.args, args)):
        signature = typing.signature(types.none, argtype)
        imp = context.get_function(types.print_item_type, signature)
        imp(builder, [argval])
        if i == len(args) - 1:
            py.print_string('\n')
        else:
            py.print_string(' ')

    return context.get_dummy_value()
=======
# -----------------------------------------------------------------------------

@builtin_attr
@impl_attribute(types.Module(math), "pi", types.float64)
def math_pi_impl(context, builder, typ, value):
    return context.get_constant(types.float64, math.pi)


@builtin_attr
@impl_attribute(types.Module(math), "e", types.float64)
def math_e_impl(context, builder, typ, value):
    return context.get_constant(types.float64, math.e)
>>>>>>> 2f9e0969
<|MERGE_RESOLUTION|>--- conflicted
+++ resolved
@@ -1793,7 +1793,6 @@
     cmplx.imag = imag
     return cmplx._getvalue()
 
-<<<<<<< HEAD
 #-------------------------------------------------------------------------------
 
 @builtin
@@ -1826,7 +1825,7 @@
             py.print_string(' ')
 
     return context.get_dummy_value()
-=======
+
 # -----------------------------------------------------------------------------
 
 @builtin_attr
@@ -1839,4 +1838,3 @@
 @impl_attribute(types.Module(math), "e", types.float64)
 def math_e_impl(context, builder, typ, value):
     return context.get_constant(types.float64, math.e)
->>>>>>> 2f9e0969
