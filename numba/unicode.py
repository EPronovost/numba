--- conflicted
+++ resolved
@@ -59,13 +59,8 @@
     the string data into the LLVM module.
     """
     from ctypes import (
-<<<<<<< HEAD
-        CFUNCTYPE, c_void_p, c_int, py_object, c_ssize_t, POINTER, byref,
-        c_ubyte,
-=======
         CFUNCTYPE, c_void_p, c_int, c_long, c_ssize_t, c_ubyte, py_object,
         POINTER, byref, cast,
->>>>>>> 12bd6342
     )
 
     extract_unicode_fn = c_helpers['extract_unicode']
@@ -283,12 +278,7 @@
     sig = types.void(types.voidptr, types.int64, types.uint32)
     return sig, make_set_codegen(32)
 
-<<<<<<< HEAD
-
 @njit(_nrt=False)
-=======
-@njit
->>>>>>> 12bd6342
 def _set_code_point(a, i, ch):
     ### WARNING: This method is very dangerous:
     #   * Assumes that data contents can be changed (only allowed for new
