--- conflicted
+++ resolved
@@ -34,13 +34,9 @@
 from numba.errors import TypingError
 from .unicode_support import (_Py_TOUPPER, _Py_TOLOWER, _Py_UCS4, _Py_ISALNUM,
                               _PyUnicode_ToUpperFull, _PyUnicode_ToLowerFull,
-<<<<<<< HEAD
                               _PyUnicode_ToFoldedFull,
-                              _PyUnicode_ToTitleFull, _PyUnicode_IsSpace,
-=======
                               _PyUnicode_ToTitleFull, _PyUnicode_IsPrintable,
                               _PyUnicode_IsSpace,
->>>>>>> 8044d6ed
                               _PyUnicode_IsXidStart, _PyUnicode_IsXidContinue,
                               _PyUnicode_IsCased, _PyUnicode_IsCaseIgnorable,
                               _PyUnicode_IsUppercase, _PyUnicode_IsLowercase,
